--- conflicted
+++ resolved
@@ -16,12 +16,8 @@
 pub mod convert;
 #[cfg(feature = "tensor_engine")]
 mod debugger;
-<<<<<<< HEAD
+#[cfg(feature = "tensor_engine")]
 mod mesh_controller;
-mod panic;
-=======
-#[cfg(feature = "tensor_engine")]
->>>>>>> 156eea44
 mod simulator_client;
 #[cfg(feature = "tensor_engine")]
 mod tensor_worker;
@@ -116,6 +112,10 @@
             module,
             "monarch_extension.convert",
         )?)?;
+        crate::mesh_controller::register_python_bindings(&get_or_add_new_module(
+            module,
+            "monarch_extension.mesh_controller",
+        )?)?;
     }
 
     monarch_hyperactor::bootstrap::register_python_bindings(&get_or_add_new_module(
@@ -169,15 +169,8 @@
         "monarch_extension.panic",
     )?)?;
 
-<<<<<<< HEAD
-    crate::mesh_controller::register_python_bindings(&get_or_add_new_module(
-        module,
-        "monarch_extension.mesh_controller",
-    )?)?;
-=======
     // Add feature detection function
     module.add_function(wrap_pyfunction!(has_tensor_engine, module)?)?;
->>>>>>> 156eea44
 
     Ok(())
 }