--- conflicted
+++ resolved
@@ -6,20 +6,16 @@
  * LICENSE file in the root directory of this source tree.
  */
 
-use std::future::Future;
 use std::sync::Arc;
 
 use hyperactor::WorldId;
 use hyperactor_extension::alloc::PyAlloc;
-<<<<<<< HEAD
 use hyperactor_extension::alloc::PyAllocWrapper;
-use hyperactor_mesh::actor_mesh::ActorMesh;
-=======
+use hyperactor_mesh::actor_mesh::RootActorMesh;
 use hyperactor_mesh::alloc::Alloc;
 use hyperactor_mesh::alloc::ProcStopReason;
 use hyperactor_mesh::proc_mesh::ProcEvent;
 use hyperactor_mesh::proc_mesh::ProcEvents;
->>>>>>> 81f58946
 use hyperactor_mesh::proc_mesh::ProcMesh;
 use hyperactor_mesh::proc_mesh::SharedSpawnable;
 use monarch_rdma::IbverbsConfig;
@@ -42,32 +38,56 @@
     module = "monarch._rust_bindings.monarch_hyperactor.proc_mesh"
 )]
 pub struct PyProcMesh {
-<<<<<<< HEAD
-    pub(super) inner: Arc<ProcMesh>,
-    pub(super) rdma_manager: Option<Arc<ActorMesh<'static, RdmaManagerActor>>>,
-}
-
-/// Creates a new `PyProcMesh` instance asynchronously.
-///
-/// This function initializes a new process mesh with the provided allocator and
-/// sets up RDMA (Remote Direct Memory Access) if supported by the system.
-///
-/// # Arguments
-/// * `alloc` - A wrapper around the Python allocator to be used for the process mesh
-///
-/// # Returns
-/// * A future that resolves to a `PyResult<PyProcMesh>` - the new process mesh or an error
-///
-/// # Errors
-/// * Returns a `PyException` if allocation fails or if RDMA initialization fails
-fn create_py_proc_mesh(alloc: PyAllocWrapper) -> impl Future<Output = PyResult<PyProcMesh>> {
-    async move {
-        let mesh = ProcMesh::allocate(alloc)
+    pub inner: Arc<ProcMesh>,
+    monitor: tokio::task::JoinHandle<()>,
+    pub(super) rdma_manager: Option<Arc<RootActorMesh<'static, RdmaManagerActor>>>,
+}
+
+fn allocate_proc_mesh<'py>(py: Python<'py>, alloc: &PyAlloc) -> PyResult<Bound<'py, PyAny>> {
+    let alloc = match alloc.take() {
+        Some(alloc) => alloc,
+        None => {
+            return Err(PyException::new_err(
+                "Alloc object already been used".to_string(),
+            ));
+        }
+    };
+    pyo3_async_runtimes::tokio::future_into_py(py, PyProcMesh::create_monitored(alloc))
+}
+
+fn allocate_proc_mesh_blocking<'py>(py: Python<'py>, alloc: &PyAlloc) -> PyResult<PyProcMesh> {
+    let alloc = match alloc.take() {
+        Some(alloc) => alloc,
+        None => {
+            return Err(PyException::new_err(
+                "Alloc object already been used".to_string(),
+            ));
+        }
+    };
+    signal_safe_block_on(py, PyProcMesh::create_monitored(alloc))?
+}
+
+impl PyProcMesh {
+    /// Creates a new `PyProcMesh` instance asynchronously.
+    ///
+    /// This function initializes a new process mesh with the provided allocator and
+    /// sets up RDMA (Remote Direct Memory Access) if supported by the system.
+    ///
+    /// # Arguments
+    /// * `alloc` - A wrapper around the Python allocator to be used for the process mesh
+    ///
+    /// # Returns
+    /// * A future that resolves to a `PyResult<PyProcMesh>` - the new process mesh or an error
+    ///
+    /// # Errors
+    /// * Returns a `PyException` if allocation fails or if RDMA initialization fails
+    async fn create_monitored(alloc: PyAllocWrapper) -> PyResult<Self> {
+        let world_id = alloc.world_id().clone();
+        let mut mesh = ProcMesh::allocate(alloc)
             .await
             .map_err(|err| PyException::new_err(err.to_string()))?;
-
+        let monitor = tokio::spawn(Self::monitor_proc_mesh(mesh.events().unwrap(), world_id));
         let inner = Arc::new(mesh);
-
         let rdma_manager = if monarch_rdma::ibverbs_supported() {
             // TODO - make this configurable
             let config = IbverbsConfig::default();
@@ -82,73 +102,11 @@
             None
         };
 
-        Ok(PyProcMesh {
+        Ok(Self {
             inner,
+            monitor,
             rdma_manager,
         })
-    }
-=======
-    pub inner: Arc<ProcMesh>,
-    monitor: tokio::task::JoinHandle<()>,
->>>>>>> 81f58946
-}
-fn allocate_proc_mesh<'py>(py: Python<'py>, alloc: &PyAlloc) -> PyResult<Bound<'py, PyAny>> {
-    let alloc = match alloc.take() {
-        Some(alloc) => alloc,
-        None => {
-            return Err(PyException::new_err(
-                "Alloc object already been used".to_string(),
-            ));
-        }
-    };
-<<<<<<< HEAD
-
-    pyo3_async_runtimes::tokio::future_into_py(py, create_py_proc_mesh(alloc))
-=======
-    pyo3_async_runtimes::tokio::future_into_py(py, async move {
-        let world_id = alloc.world_id().clone();
-        let mesh = ProcMesh::allocate(alloc)
-            .await
-            .map_err(|err| PyException::new_err(err.to_string()))?;
-        Ok(PyProcMesh::monitored(mesh, world_id))
-    })
->>>>>>> 81f58946
-}
-
-fn allocate_proc_mesh_blocking<'py>(py: Python<'py>, alloc: &PyAlloc) -> PyResult<PyProcMesh> {
-    let alloc = match alloc.take() {
-        Some(alloc) => alloc,
-        None => {
-            return Err(PyException::new_err(
-                "Alloc object already been used".to_string(),
-            ));
-        }
-    };
-<<<<<<< HEAD
-    signal_safe_block_on(py, create_py_proc_mesh(alloc))?
-=======
-    signal_safe_block_on(py, async move {
-        let world_id = alloc.world_id().clone();
-        let mesh = ProcMesh::allocate(alloc)
-            .await
-            .map_err(|err| PyException::new_err(err.to_string()))?;
-        Ok(PyProcMesh::monitored(mesh, world_id))
-    })?
->>>>>>> 81f58946
-}
-
-impl PyProcMesh {
-    /// Create a new [`PyProcMesh`] with a monitor that crashes the
-    /// process on any proc failure.
-    fn monitored(mut proc_mesh: ProcMesh, world_id: WorldId) -> Self {
-        let monitor = tokio::spawn(Self::monitor_proc_mesh(
-            proc_mesh.events().unwrap(),
-            world_id,
-        ));
-        Self {
-            inner: Arc::new(proc_mesh),
-            monitor,
-        }
     }
 
     /// Monitor the proc mesh for crashes. If a proc crashes, we print the reason
