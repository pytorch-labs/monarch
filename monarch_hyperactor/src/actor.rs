/*
 * Copyright (c) Meta Platforms, Inc. and affiliates.
 * All rights reserved.
 *
 * This source code is licensed under the BSD-style license found in the
 * LICENSE file in the root directory of this source tree.
 */

use std::error::Error;
use std::fmt;
use std::future::Future;
use std::future::pending;
use std::ops::Deref;
use std::pin::Pin;
use std::sync::Arc;
use std::sync::OnceLock;

use async_trait::async_trait;
use hyperactor::Actor;
use hyperactor::ActorHandle;
use hyperactor::ActorId;
use hyperactor::Context;
use hyperactor::Handler;
use hyperactor::Instance;
use hyperactor::Named;
use hyperactor::OncePortHandle;
use hyperactor::message::Bind;
use hyperactor::message::Bindings;
use hyperactor::message::Unbind;
use hyperactor_mesh::comm::multicast::CastInfo;
use monarch_types::PickledPyObject;
use monarch_types::SerializablePyErr;
use pyo3::IntoPyObjectExt;
use pyo3::exceptions::PyBaseException;
use pyo3::exceptions::PyRuntimeError;
use pyo3::exceptions::PyStopIteration;
use pyo3::exceptions::PyValueError;
use pyo3::prelude::*;
use pyo3::types::PyBytes;
use pyo3::types::PyDict;
use pyo3::types::PyList;
use pyo3::types::PyType;
use serde::Deserialize;
use serde::Serialize;
use serde_bytes::ByteBuf;
use tokio::sync::Mutex;
use tokio::sync::mpsc::UnboundedReceiver;
use tokio::sync::mpsc::UnboundedSender;
use tokio::sync::oneshot;
use tracing::Instrument;

use crate::config::SHARED_ASYNCIO_RUNTIME;
use crate::local_state_broker::BrokerId;
use crate::local_state_broker::LocalStateBrokerMessage;
use crate::mailbox::EitherPortRef;
use crate::mailbox::PyMailbox;
use crate::proc::InstanceWrapper;
use crate::proc::PyActorId;
use crate::proc::PyProc;
use crate::proc::PySerialized;
use crate::runtime::signal_safe_block_on;
use crate::shape::PyShape;

#[pyclass(frozen, module = "monarch._rust_bindings.monarch_hyperactor.actor")]
#[derive(Serialize, Deserialize, Named)]
pub struct PickledMessage {
    sender_actor_id: ActorId,
    message: ByteBuf,
}

impl std::fmt::Debug for PickledMessage {
    fn fmt(&self, f: &mut std::fmt::Formatter<'_>) -> std::fmt::Result {
        write!(
            f,
            "PickledMessage(sender_actor_id: {:?} message: {})",
            self.sender_actor_id,
            hyperactor::data::HexFmt(self.message.as_slice()),
        )
    }
}

#[pymethods]
impl PickledMessage {
    #[new]
    #[pyo3(signature = (*, sender_actor_id, message))]
    fn new(sender_actor_id: &PyActorId, message: Vec<u8>) -> Self {
        Self {
            sender_actor_id: sender_actor_id.into(),
            message: ByteBuf::from(message),
        }
    }

    #[getter]
    fn sender_actor_id(&self) -> PyActorId {
        self.sender_actor_id.clone().into()
    }

    #[getter]
    fn message<'a>(&self, py: Python<'a>) -> Bound<'a, PyBytes> {
        PyBytes::new(py, self.message.as_ref())
    }

    fn serialize(&self) -> PyResult<PySerialized> {
        PySerialized::new(self)
    }
}

#[pyclass(module = "monarch._rust_bindings.monarch_hyperactor.actor")]
pub struct PickledMessageClientActor {
    instance: Arc<Mutex<InstanceWrapper<PickledMessage>>>,
}

#[pymethods]
impl PickledMessageClientActor {
    #[new]
    fn new(proc: &PyProc, actor_name: &str) -> PyResult<Self> {
        Ok(Self {
            instance: Arc::new(Mutex::new(InstanceWrapper::new(proc, actor_name)?)),
        })
    }

    /// Send a message to any actor that can receive the corresponding serialized message.
    fn send(&self, actor_id: &PyActorId, message: &PySerialized) -> PyResult<()> {
        let instance = self.instance.blocking_lock();
        instance.send(actor_id, message)
    }

    /// Get the next message from the queue. It will block until a message is received
    /// or the timeout is reached in which case it will return None
    /// If the actor has been stopped, this returns an error.
    #[pyo3(signature = (*, timeout_msec = None))]
    fn get_next_message<'py>(
        &mut self,
        py: Python<'py>,
        timeout_msec: Option<u64>,
    ) -> PyResult<PyObject> {
        let instance = self.instance.clone();
        let result = signal_safe_block_on(py, async move {
            instance.lock().await.next_message(timeout_msec).await
        })?;
        Python::with_gil(|py| {
            result
                .map(|res| res.into_py_any(py))?
                .map_err(|err| PyRuntimeError::new_err(err.to_string()))
        })
    }

    /// Stop the background task and return any messages that were received.
    /// TODO: This is currently just aborting the task, we should have a better way to stop it.
    fn drain_and_stop<'py>(&mut self, py: Python<'py>) -> PyResult<Bound<'py, PyList>> {
        let mut instance = self.instance.blocking_lock();
        let messages = instance
            .drain_and_stop()
            .map_err(|err| PyRuntimeError::new_err(err.to_string()))?
            .into_iter()
            .map(|message| message.into_py_any(py))
            .collect::<PyResult<Vec<_>>>()?;
        PyList::new(py, messages)
    }

    fn world_status<'py>(&mut self, py: Python<'py>) -> PyResult<PyObject> {
        let instance = self.instance.clone();

        let worlds = signal_safe_block_on(py, async move {
            instance.lock().await.world_status(Default::default()).await
        })??;
        Python::with_gil(|py| {
            let py_dict = PyDict::new(py);
            for (world, status) in worlds {
                py_dict.set_item(world.to_string(), status.to_string())?;
            }
            Ok(py_dict.into())
        })
    }

    #[getter]
    fn actor_id(&self) -> PyResult<PyActorId> {
        let instance = self.instance.blocking_lock();
        Ok(PyActorId::from(instance.actor_id().clone()))
    }
}

#[pyclass(module = "monarch._rust_bindings.monarch_hyperactor.actor")]
#[derive(Clone, Debug, Serialize, Deserialize, PartialEq)]
pub enum UnflattenArg {
    Mailbox,
    PyObject,
}

#[pyclass(module = "monarch._rust_bindings.monarch_hyperactor.actor")]
#[derive(Clone, Debug, Serialize, Deserialize, PartialEq)]
pub enum MethodSpecifier {
    /// Call method 'name', send its return value to the response port.
    ReturnsResponse { name: String },
    /// Call method 'name', send the response port as the first argument.
    ExplicitPort { name: String },
    /// Construct the object
    Init {},
}

#[pyclass(module = "monarch._rust_bindings.monarch_hyperactor.actor")]
#[derive(Clone, Debug, Serialize, Deserialize, Named, PartialEq)]
pub enum PythonMessageKind {
    CallMethod {
        name: MethodSpecifier,
        response_port: Option<EitherPortRef>,
    },
    Result {
        rank: Option<usize>,
    },
    Exception {
        rank: Option<usize>,
    },
    Uninit {},
    CallMethodIndirect {
        name: MethodSpecifier,
        local_state_broker: (String, usize),
        id: usize,
        // specify whether the argument to unflatten the local mailbox,
        // or the next argument of the local state.
        unflatten_args: Vec<UnflattenArg>,
    },
}

impl Default for PythonMessageKind {
    fn default() -> Self {
        PythonMessageKind::Uninit {}
    }
}

fn mailbox<'py, T: Actor>(py: Python<'py>, cx: &Context<'_, T>) -> Bound<'py, PyAny> {
    let mailbox: PyMailbox = cx.mailbox_for_py().clone().into();
    mailbox.into_bound_py_any(py).unwrap()
}

#[pyclass(frozen, module = "monarch._rust_bindings.monarch_hyperactor.actor")]
#[derive(Clone, Serialize, Deserialize, Named, PartialEq, Default)]
pub struct PythonMessage {
    pub kind: PythonMessageKind,
    pub message: Vec<u8>,
}

struct ResolvedCallMethod {
<<<<<<< HEAD
    method: MethodSpecifier,
=======
    method: String,
>>>>>>> b43dc315
    bytes: Vec<u8>,
    local_state: PyObject,
    /// Implements PortProtocol
    /// Concretely either a Port, DroppingPort, or LocalPort
    response_port: PyObject,
}

impl PythonMessage {
    pub fn new_from_buf(kind: PythonMessageKind, message: Vec<u8>) -> Self {
        Self { kind, message }
    }

    pub fn into_rank(self, rank: usize) -> Self {
        let rank = Some(rank);
        match self.kind {
            PythonMessageKind::Result { .. } => PythonMessage {
                kind: PythonMessageKind::Result { rank },
                message: self.message,
            },
            PythonMessageKind::Exception { .. } => PythonMessage {
                kind: PythonMessageKind::Exception { rank },
                message: self.message,
            },
            _ => panic!("PythonMessage is not a response but {:?}", self),
        }
    }

    async fn resolve_indirect_call<T: Actor>(
        self,
        cx: &Context<'_, T>,
    ) -> anyhow::Result<ResolvedCallMethod> {
        match self.kind {
            PythonMessageKind::CallMethodIndirect {
                name,
                local_state_broker,
                id,
                unflatten_args,
            } => {
                let broker = BrokerId::new(local_state_broker).resolve(cx).unwrap();
                let (send, recv) = cx.open_once_port();
                broker.send(LocalStateBrokerMessage::Get(id, send))?;
                let state = recv.recv().await?;
                let mut state_it = state.state.into_iter();
                Python::with_gil(|py| {
                    let mailbox = mailbox(py, cx);
                    let local_state = PyList::new(
                        py,
                        unflatten_args.into_iter().map(|x| -> Bound<'_, PyAny> {
                            match x {
                                UnflattenArg::Mailbox => mailbox.clone(),
                                UnflattenArg::PyObject => state_it.next().unwrap().into_bound(py),
                            }
                        }),
                    )
                    .unwrap()
                    .into();
                    let response_port = LocalPort {
                        inner: Some(state.response_port),
                    }
                    .into_py_any(py)
                    .unwrap();
                    Ok(ResolvedCallMethod {
                        method: name,
                        bytes: self.message,
                        local_state,
                        response_port,
                    })
                })
            }
            PythonMessageKind::CallMethod {
                name,
                response_port,
            } => Python::with_gil(|py| {
                let mailbox = mailbox(py, cx);
                let local_state = py
                    .import("itertools")
                    .unwrap()
                    .call_method1("repeat", (mailbox.clone(),))
                    .unwrap()
                    .unbind();
                let response_port = response_port
                    .map_or_else(
                        || {
                            py.import("monarch._src.actor.actor_mesh")
                                .unwrap()
                                .call_method0("DroppingPort")
                                .unwrap()
                        },
                        |x| {
                            let (rank, _) = cx.cast_info();
                            py.import("monarch._src.actor.actor_mesh")
                                .unwrap()
                                .call_method1("Port", (x, mailbox, rank))
                                .unwrap()
                        },
                    )
                    .unbind();
                Ok(ResolvedCallMethod {
                    method: name,
                    bytes: self.message,
                    local_state,
                    response_port,
                })
            }),
            _ => {
                panic!("unexpected message kind {:?}", self.kind)
            }
        }
    }
}

impl std::fmt::Debug for PythonMessage {
    fn fmt(&self, f: &mut std::fmt::Formatter<'_>) -> std::fmt::Result {
        f.debug_struct("PythonMessage")
            .field("kind", &self.kind)
            .field(
                "message",
                &hyperactor::data::HexFmt(self.message.as_slice()).to_string(),
            )
            .finish()
    }
}

impl Unbind for PythonMessage {
    fn unbind(&self, bindings: &mut Bindings) -> anyhow::Result<()> {
        match &self.kind {
            PythonMessageKind::CallMethod { response_port, .. } => response_port.unbind(bindings),
            _ => Ok(()),
        }
    }
}

impl Bind for PythonMessage {
    fn bind(&mut self, bindings: &mut Bindings) -> anyhow::Result<()> {
        match &mut self.kind {
            PythonMessageKind::CallMethod { response_port, .. } => response_port.bind(bindings),
            _ => Ok(()),
        }
    }
}

#[pymethods]
impl PythonMessage {
    #[new]
    #[pyo3(signature = (kind, message))]
    pub fn new(kind: PythonMessageKind, message: &[u8]) -> Self {
        PythonMessage::new_from_buf(kind, message.to_vec())
    }

    #[getter]
    fn kind(&self) -> PythonMessageKind {
        self.kind.clone()
    }

    #[getter]
    fn message<'a>(&self, py: Python<'a>) -> Bound<'a, PyBytes> {
        PyBytes::new(py, self.message.as_ref())
    }
}

#[pyclass(module = "monarch._rust_bindings.monarch_hyperactor.actor")]
pub(super) struct PythonActorHandle {
    pub(super) inner: ActorHandle<PythonActor>,
}

#[pymethods]
impl PythonActorHandle {
    // TODO: do the pickling in rust
    fn send(&self, message: &PythonMessage) -> PyResult<()> {
        self.inner
            .send(message.clone())
            .map_err(|err| PyRuntimeError::new_err(err.to_string()))?;
        Ok(())
    }

    fn bind(&self) -> PyActorId {
        self.inner.bind::<PythonActor>().into_actor_id().into()
    }
}

#[derive(Debug)]
enum UnhandledErrorObserver {
    ForwardTo(UnboundedReceiver<anyhow::Result<(), SerializablePyErr>>),
    HandlerActor(ActorHandle<PythonActorPanicWatcher>),
    None,
}

/// An actor for which message handlers are implemented in Python.
#[derive(Debug)]
#[hyperactor::export(
    spawn = true,
    handlers = [
        PythonMessage { cast = true },
    ],
)]
pub struct PythonActor {
    /// The Python object that we delegate message handling to. An instance of
    /// `monarch.actor_mesh._Actor`.
    pub(super) actor: PyObject,

    /// Stores a reference to the Python event loop to run Python coroutines on.
    /// This is None when using single runtime mode, Some when using per-actor mode.
    task_locals: Option<pyo3_async_runtimes::TaskLocals>,
    panic_watcher: UnhandledErrorObserver,
    panic_sender: UnboundedSender<anyhow::Result<(), SerializablePyErr>>,
}

impl PythonActor {
    /// Get the TaskLocals to use for this actor.
    /// Returns either the shared TaskLocals or this actor's own TaskLocals based on configuration.
    fn get_task_locals(&self, py: Python) -> &pyo3_async_runtimes::TaskLocals {
        self.task_locals.as_ref().unwrap_or_else(|| {
            // Use shared TaskLocals
            static SHARED_TASK_LOCALS: OnceLock<pyo3_async_runtimes::TaskLocals> = OnceLock::new();
            Python::allow_threads(py, || SHARED_TASK_LOCALS.get_or_init(create_task_locals))
        })
    }
}

#[async_trait]
impl Actor for PythonActor {
    type Params = PickledPyObject;

    async fn new(actor_type: PickledPyObject) -> Result<Self, anyhow::Error> {
        Ok(Python::with_gil(|py| -> Result<Self, SerializablePyErr> {
            let unpickled = actor_type.unpickle(py)?;
            let class_type: &Bound<'_, PyType> = unpickled.downcast()?;
            let actor: PyObject = class_type.call0()?.into_py_any(py)?;

            // Only create per-actor TaskLocals if not using shared runtime
            let task_locals = (!hyperactor::config::global::get(SHARED_ASYNCIO_RUNTIME))
                .then(|| Python::allow_threads(py, create_task_locals));
            let (tx, rx) = tokio::sync::mpsc::unbounded_channel();
            Ok(Self {
                actor,
                task_locals,
                panic_watcher: UnhandledErrorObserver::ForwardTo(rx),
                panic_sender: tx,
            })
        })?)
    }

    async fn init(&mut self, this: &Instance<Self>) -> anyhow::Result<()> {
        self.panic_watcher = UnhandledErrorObserver::HandlerActor(
            match std::mem::replace(&mut self.panic_watcher, UnhandledErrorObserver::None) {
                UnhandledErrorObserver::ForwardTo(chan) => {
                    PythonActorPanicWatcher::spawn(this, chan).await?
                }
                UnhandledErrorObserver::HandlerActor(_actor) => {
                    panic!("init called twice");
                }
                UnhandledErrorObserver::None => {
                    unreachable!("init called while in an invalid state")
                }
            },
        );
        Ok(())
    }
}

/// Create a new TaskLocals with its own asyncio event loop in a dedicated thread.
fn create_task_locals() -> pyo3_async_runtimes::TaskLocals {
    let (tx, rx) = std::sync::mpsc::channel();
    let _ = std::thread::spawn(move || {
        Python::with_gil(|py| {
            let asyncio = Python::import(py, "asyncio").unwrap();
            let event_loop = asyncio.call_method0("new_event_loop").unwrap();
            asyncio
                .call_method1("set_event_loop", (event_loop.clone(),))
                .unwrap();

            let task_locals = pyo3_async_runtimes::TaskLocals::new(event_loop.clone())
                .copy_context(py)
                .unwrap();
            tx.send(task_locals).unwrap();
            if let Err(e) = event_loop.call_method0("run_forever") {
                eprintln!("Event loop stopped with error: {:?}", e);
            }
            let _ = event_loop.call_method0("close");
        });
    });
    rx.recv().unwrap()
}

// [Panics in async endpoints]
// This class exists to solve a deadlock when an async endpoint calls into some
// Rust code that panics.
//
// When an async endpoint is invoked and calls into Rust, the following sequence happens:
//
// hyperactor message -> PythonActor::handle() -> call _Actor.handle() in Python
//   -> convert the resulting coroutine into a Rust future, but scheduled on
//      the Python asyncio event loop (`into_future_with_locals`)
//   -> set a callback on Python asyncio loop to ping a channel that fulfills
//      the Rust future when the Python coroutine has finished. ('PyTaskCompleter`)
//
// This works fine for normal results and Python exceptions: we will take the
// result of the callback and send it through the channel, where it will be
// returned to the `await`er of the Rust future.
//
// This DOESN'T work for panics. The behavior of a panic in pyo3-bound code is
// that it will get caught by pyo3 and re-thrown to Python as a PanicException.
// And if that PanicException ever makes it back to Rust, it will get unwound
// instead of passed around as a normal PyErr type.
//
// So:
//   - Endpoint panics.
//   - This panic is captured as a PanicException in Python and
//     stored as the result of the Python asyncio task.
//   - When the callback in `PyTaskCompleter` queries the status of the task to
//     pass it back to the Rust awaiter, instead of getting a Result type, it
//     just starts resumes unwinding the PanicException
//   - This triggers a deadlock, because the whole task dies without ever
//     pinging the response channel, and the Rust awaiter will never complete.
//
// We work around this by passing a side-channel to our Python task so that it,
// in Python, can catch the PanicException and notify the Rust awaiter manually.
// In this way we can guarantee that the awaiter will complete even if the
// `PyTaskCompleter` callback explodes.
#[pyclass(module = "monarch._rust_bindings.monarch_hyperactor.actor")]
struct PanicFlag {
    sender: Option<tokio::sync::oneshot::Sender<PyObject>>,
}

#[pymethods]
impl PanicFlag {
    fn signal_panic(&mut self, ex: PyObject) {
        self.sender.take().unwrap().send(ex).unwrap();
    }
}

#[derive(Debug)]
struct PythonActorPanicWatcher {
    panic_rx: UnboundedReceiver<anyhow::Result<(), SerializablePyErr>>,
}

#[async_trait]
impl Actor for PythonActorPanicWatcher {
    type Params = UnboundedReceiver<anyhow::Result<(), SerializablePyErr>>;

    async fn new(
        panic_rx: UnboundedReceiver<anyhow::Result<(), SerializablePyErr>>,
    ) -> Result<Self, anyhow::Error> {
        Ok(Self { panic_rx })
    }

    async fn init(&mut self, this: &Instance<Self>) -> Result<(), anyhow::Error> {
        this.handle().send(HandlePanic {})?;
        Ok(())
    }
}

#[derive(Debug, Named, Serialize, Deserialize)]
struct HandlePanic {}

#[async_trait]
impl Handler<HandlePanic> for PythonActorPanicWatcher {
    async fn handle(&mut self, cx: &Context<Self>, _message: HandlePanic) -> anyhow::Result<()> {
        match self.panic_rx.recv().await {
            Some(Ok(_)) => {
                // async endpoint executed successfully.
                // run again
                let h = cx.deref().handle();
                h.send(HandlePanic {})?;
            }
            Some(Err(err)) => {
                tracing::error!("caught error in async endpoint {}", err);
                return Err(err.into());
            }
            None => {
                tracing::warn!("panic forwarding channel was closed unexpectidly")
            }
        }
        Ok(())
    }
}

#[async_trait]
impl Handler<PythonMessage> for PythonActor {
    async fn handle(&mut self, cx: &Context<Self>, message: PythonMessage) -> anyhow::Result<()> {
        let resolved = message.resolve_indirect_call(cx).await?;

        // Create a channel for signaling panics in async endpoints.
        // See [Panics in async endpoints].
        let (sender, receiver) = oneshot::channel();

        let future = Python::with_gil(|py| -> Result<_, SerializablePyErr> {
            let mailbox = mailbox(py, cx);
            let (rank, shape) = cx.cast_info();
            let awaitable = self.actor.call_method(
                py,
                "handle",
                (
                    mailbox,
                    rank,
                    PyShape::from(shape),
                    resolved.method,
                    resolved.bytes,
                    PanicFlag {
                        sender: Some(sender),
                    },
                    resolved.local_state,
                    resolved.response_port,
                ),
                None,
            )?;

            pyo3_async_runtimes::into_future_with_locals(
                self.get_task_locals(py),
                awaitable.into_bound(py),
            )
            .map_err(|err| err.into())
        })?;

        // Spawn a child actor to await the Python handler method.
        tokio::spawn(
            handle_async_endpoint_panic(
                self.panic_sender.clone(),
                PythonTask::new(future),
                receiver,
            )
            .instrument(
                tracing::info_span!("py_panic_handler")
                    .follows_from(tracing::Span::current().id())
                    .clone(),
            ),
        );
        Ok(())
    }
}

/// Helper struct to make a Python future passable in an actor message.
///
/// Also so that we don't have to write this massive type signature everywhere
pub(crate) struct PythonTask {
    future: Mutex<Pin<Box<dyn Future<Output = PyResult<PyObject>> + Send + 'static>>>,
}

impl PythonTask {
    pub(crate) fn new(fut: impl Future<Output = PyResult<PyObject>> + Send + 'static) -> Self {
        Self {
            future: Mutex::new(Box::pin(fut)),
        }
    }

    fn take(self) -> Pin<Box<dyn Future<Output = PyResult<PyObject>> + Send + 'static>> {
        self.future.into_inner()
    }
}

impl fmt::Debug for PythonTask {
    fn fmt(&self, f: &mut fmt::Formatter<'_>) -> fmt::Result {
        f.debug_struct("PythonTask")
            .field("future", &"<PythonFuture>")
            .finish()
    }
}

#[pyclass(
    name = "PythonTask",
    module = "monarch._rust_bindings.monarch_hyperactor.actor"
)]
pub struct PyPythonTask {
    inner: Option<PythonTask>,
}

impl From<PythonTask> for PyPythonTask {
    fn from(task: PythonTask) -> Self {
        Self { inner: Some(task) }
    }
}

#[pyclass(
    name = "JustStopWithValueIterator",
    module = "monarch._rust_bindings.monarch_hyperactor.actor"
)]
struct JustStopWithValueIterator {
    value: Option<PyObject>,
}

#[pymethods]
impl JustStopWithValueIterator {
    fn __next__(&mut self) -> PyResult<PyObject> {
        Err(PyStopIteration::new_err(self.value.take().unwrap()))
    }
}

impl PyPythonTask {
    pub fn new<F, T>(fut: F) -> PyResult<Self>
    where
        F: Future<Output = PyResult<T>> + Send + 'static,
        T: for<'py> IntoPyObject<'py>,
    {
        Ok(PythonTask::new(async {
            fut.await
                .and_then(|t| Python::with_gil(|py| t.into_py_any(py)))
        })
        .into())
    }
}

#[pymethods]
impl PyPythonTask {
    fn into_future(&mut self, py: Python<'_>) -> PyResult<PyObject> {
        let task = self
            .inner
            .take()
            .map(|task| task.take())
            .expect("PythonTask already consumed");
        Ok(pyo3_async_runtimes::tokio::future_into_py(py, task)?.unbind())
    }
    fn block_on(&mut self, py: Python<'_>) -> PyResult<PyObject> {
        let task = self
            .inner
            .take()
            .map(|task| task.take())
            .expect("PythonTask already consumed");
        signal_safe_block_on(py, task)?
    }

    /// In an async context this turns the tokio::Future into
    /// an asyncio Future and awaits it.
    /// In a synchronous context, this just blocks on the future and
    /// immediately returns the value without pausing caller coroutine.
    /// See [avoiding async code duplication] for justitifcation.
    fn __await__(&mut self, py: Python<'_>) -> PyResult<PyObject> {
        let lp = py
            .import("asyncio.events")
            .unwrap()
            .call_method0("_get_running_loop")
            .unwrap();
        if lp.is_none() {
            let value = self.block_on(py)?;
            Ok(JustStopWithValueIterator { value: Some(value) }.into_py_any(py)?)
        } else {
            self.into_future(py)?.call_method0(py, "__await__")
        }
    }
}

async fn handle_async_endpoint_panic(
    panic_sender: UnboundedSender<anyhow::Result<(), SerializablePyErr>>,
    task: PythonTask,
    side_channel: oneshot::Receiver<PyObject>,
) {
    let err_or_never = async {
        // The side channel will resolve with a value if a panic occured during
        // processing of the async endpoint, see [Panics in async endpoints].
        match side_channel.await {
            Ok(value) => Python::with_gil(|py| -> anyhow::Result<(), SerializablePyErr> {
                let err: PyErr = value
                    .downcast_bound::<PyBaseException>(py)
                    .unwrap()
                    .clone()
                    .into();
                Err(err.into())
            }),
            // An Err means that the sender has been dropped without sending.
            // That's okay, it just means that the Python task has completed.
            // In that case, just never resolve this future. We expect the other
            // branch of the select to finish eventually.
            Err(_) => pending().await,
        }
    };
    let future = task.take();
    let result: anyhow::Result<(), SerializablePyErr> = tokio::select! {
        result = future => {
            match result {
                Ok(_) => Ok(()),
                Err(e) => Err(e.into()),
            }
        },
        result = err_or_never => {
            result
        }
    };
    panic_sender
        .send(result)
        .expect("Unable to send panic message");
}

#[pyclass(module = "monarch._rust_bindings.monarch_hyperactor.actor")]
#[derive(Debug)]
struct LocalPort {
    inner: Option<OncePortHandle<Result<PyObject, PyObject>>>,
}

fn to_py_error<T>(e: T) -> PyErr
where
    T: Error,
{
    PyErr::new::<PyValueError, _>(e.to_string())
}

#[pymethods]
impl LocalPort {
    fn send(&mut self, obj: PyObject) -> PyResult<()> {
        let port = self.inner.take().expect("use local port once");
        port.send(Ok(obj)).map_err(to_py_error)
    }
    fn exception(&mut self, e: PyObject) -> PyResult<()> {
        let port = self.inner.take().expect("use local port once");
        port.send(Err(e)).map_err(to_py_error)
    }
}

pub fn register_python_bindings(hyperactor_mod: &Bound<'_, PyModule>) -> PyResult<()> {
    hyperactor_mod.add_class::<PickledMessage>()?;
    hyperactor_mod.add_class::<PickledMessageClientActor>()?;
    hyperactor_mod.add_class::<PythonActorHandle>()?;
    hyperactor_mod.add_class::<PythonMessage>()?;
    hyperactor_mod.add_class::<PythonMessageKind>()?;
    hyperactor_mod.add_class::<MethodSpecifier>()?;
    hyperactor_mod.add_class::<UnflattenArg>()?;
    hyperactor_mod.add_class::<PanicFlag>()?;
    hyperactor_mod.add_class::<PyPythonTask>()?;
    Ok(())
}

#[cfg(test)]
mod tests {
    use hyperactor::PortRef;
    use hyperactor::accum::ReducerSpec;
    use hyperactor::data::Serialized;
    use hyperactor::id;
    use hyperactor::message::ErasedUnbound;
    use hyperactor::message::Unbound;
    use hyperactor::reference::UnboundPort;

    use super::*;

    #[test]
    fn test_python_message_bind_unbind() {
        let reducer_spec = ReducerSpec {
            typehash: 123,
            builder_params: Some(Serialized::serialize(&"abcdefg12345".to_string()).unwrap()),
        };
        let port_ref = PortRef::<PythonMessage>::attest_reducible(
            id!(world[0].client[0][123]),
            Some(reducer_spec),
        );
        let message = PythonMessage {
            kind: PythonMessageKind::CallMethod {
                name: "test".to_string(),
                response_port: Some(EitherPortRef::Unbounded(port_ref.clone().into())),
            },
            message: vec![1, 2, 3],
        };
        {
            let mut erased = ErasedUnbound::try_from_message(message.clone()).unwrap();
            let mut bindings = vec![];
            erased
                .visit_mut::<UnboundPort>(|b| {
                    bindings.push(b.clone());
                    Ok(())
                })
                .unwrap();
            assert_eq!(bindings, vec![UnboundPort::from(&port_ref)]);
            let unbound = Unbound::try_from_message(message.clone()).unwrap();
            assert_eq!(message, unbound.bind().unwrap());
        }

        let no_port_message = PythonMessage {
            kind: PythonMessageKind::CallMethod {
                name: "test".to_string(),
                response_port: None,
            },
            ..message
        };
        {
            let mut erased = ErasedUnbound::try_from_message(no_port_message.clone()).unwrap();
            let mut bindings = vec![];
            erased
                .visit_mut::<UnboundPort>(|b| {
                    bindings.push(b.clone());
                    Ok(())
                })
                .unwrap();
            assert_eq!(bindings.len(), 0);
            let unbound = Unbound::try_from_message(no_port_message.clone()).unwrap();
            assert_eq!(no_port_message, unbound.bind().unwrap());
        }
    }
}<|MERGE_RESOLUTION|>--- conflicted
+++ resolved
@@ -188,21 +188,10 @@
 }
 
 #[pyclass(module = "monarch._rust_bindings.monarch_hyperactor.actor")]
-#[derive(Clone, Debug, Serialize, Deserialize, PartialEq)]
-pub enum MethodSpecifier {
-    /// Call method 'name', send its return value to the response port.
-    ReturnsResponse { name: String },
-    /// Call method 'name', send the response port as the first argument.
-    ExplicitPort { name: String },
-    /// Construct the object
-    Init {},
-}
-
-#[pyclass(module = "monarch._rust_bindings.monarch_hyperactor.actor")]
 #[derive(Clone, Debug, Serialize, Deserialize, Named, PartialEq)]
 pub enum PythonMessageKind {
     CallMethod {
-        name: MethodSpecifier,
+        name: String,
         response_port: Option<EitherPortRef>,
     },
     Result {
@@ -213,7 +202,7 @@
     },
     Uninit {},
     CallMethodIndirect {
-        name: MethodSpecifier,
+        name: String,
         local_state_broker: (String, usize),
         id: usize,
         // specify whether the argument to unflatten the local mailbox,
@@ -241,11 +230,7 @@
 }
 
 struct ResolvedCallMethod {
-<<<<<<< HEAD
-    method: MethodSpecifier,
-=======
     method: String,
->>>>>>> b43dc315
     bytes: Vec<u8>,
     local_state: PyObject,
     /// Implements PortProtocol
@@ -858,7 +843,6 @@
     hyperactor_mod.add_class::<PythonActorHandle>()?;
     hyperactor_mod.add_class::<PythonMessage>()?;
     hyperactor_mod.add_class::<PythonMessageKind>()?;
-    hyperactor_mod.add_class::<MethodSpecifier>()?;
     hyperactor_mod.add_class::<UnflattenArg>()?;
     hyperactor_mod.add_class::<PanicFlag>()?;
     hyperactor_mod.add_class::<PyPythonTask>()?;
