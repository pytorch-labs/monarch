# Copyright (c) Meta Platforms, Inc. and affiliates.
# All rights reserved.
#
# This source code is licensed under the BSD-style license found in the
# LICENSE file in the root directory of this source tree.

# pyre-strict

import contextlib
import importlib.resources
import math
import os
import subprocess
import sys
import unittest
from datetime import timedelta
from typing import Generator, Optional
from unittest import mock

import cloudpickle
import pytest

import torch
import torch.distributed as dist
import torch.nn.functional as F

from monarch._rust_bindings.hyperactor_extension.alloc import (
    AllocConstraints,
    AllocSpec,
)
from monarch._rust_bindings.monarch_hyperactor.channel import (
    ChannelAddr,
    ChannelTransport,
)
<<<<<<< HEAD
from monarch.actor import (
    Actor,
    current_rank,
    current_size,
    endpoint,
    ProcMesh,
    ValueMesh,
)
from monarch.actor._allocator import (
=======
from monarch._src.actor.allocator import (
>>>>>>> 79ee5a93
    ALLOC_LABEL_PROC_MESH_NAME,
    RemoteAllocator,
    StaticRemoteAllocInitializer,
    TorchXRemoteAllocInitializer,
)
from monarch.tools.mesh_spec import MeshSpec, ServerSpec
from monarch.tools.network import get_sockaddr

from torch.distributed.elastic.utils.distributed import get_free_port
from torchx.specs import AppState

_100_MILLISECONDS = timedelta(milliseconds=100)

SERVER_READY = "monarch.tools.commands.server_ready"
UNUSED = "__UNUSED__"


class TestActor(Actor):
    """Silly actor that computes the world size by all-reducing rank-hot tensors"""

    def __init__(self) -> None:
        self.rank: int = current_rank().rank
        self.world_size: int = math.prod(current_size().values())

    @endpoint
    async def compute_world_size(self, master_addr: str, master_port: int) -> int:
        os.environ["MASTER_ADDR"] = master_addr
        os.environ["MASTER_PORT"] = str(master_port)
        dist.init_process_group("gloo", rank=self.rank, world_size=self.world_size)

        try:
            t = F.one_hot(torch.tensor(self.rank), num_classes=dist.get_world_size())
            dist.all_reduce(t)
            return int(torch.sum(t).item())
        finally:
            dist.destroy_process_group()


@contextlib.contextmanager
def remote_process_allocator(addr: Optional[str] = None) -> Generator[str, None, None]:
    with importlib.resources.path(__package__, "") as package_path:
        addr = addr or ChannelAddr.any(ChannelTransport.Unix)

        process_allocator = subprocess.Popen(
            args=[
                "process_allocator",
                f"--addr={addr}",
            ],
            env={
                # prefix PATH with this test module's directory to
                # give 'process_allocator' and 'monarch_bootstrap' binary resources
                # in this test module's directory precedence over the installed ones
                # useful in BUCK where these binaries are added as 'resources' of this test target
                "PATH": f"{package_path}:{os.getenv('PATH', '')}",
                "RUST_LOG": "debug",
            },
        )
        try:
            yield addr
        finally:
            process_allocator.terminate()
            try:
                five_seconds = 5
                process_allocator.wait(timeout=five_seconds)
            except subprocess.TimeoutExpired:
                process_allocator.kill()


class TestRemoteAllocator(unittest.IsolatedAsyncioTestCase):
    @classmethod
    def setUpClass(cls) -> None:
        cloudpickle.register_pickle_by_value(sys.modules[TestActor.__module__])

    @classmethod
    def tearDownClass(cls) -> None:
        cloudpickle.unregister_pickle_by_value(sys.modules[TestActor.__module__])

    def assert_computed_world_size(
        self, computed: ValueMesh[int], expected_world_size: int
    ) -> None:
        expected_world_sizes = {
            rank: expected_world_size for rank in range(0, expected_world_size)
        }
        computed_world_sizes = {p.rank: v for p, v in list(computed.flatten("rank"))}
        self.assertDictEqual(expected_world_sizes, computed_world_sizes)

    async def test_call_allocate_twice(self) -> None:
        class DeletingAllocInitializer(StaticRemoteAllocInitializer):
            """test initializer that removes the last address from the list each time initialize_alloc() is called
            used to test that the state of the initializer is preserved across calls to allocate()
            """

            async def initialize_alloc(self, match_labels: dict[str, str]) -> list[str]:
                alloc = await super().initialize_alloc(match_labels)
                self.addrs.pop(-1)
                return alloc

        with remote_process_allocator() as host1, remote_process_allocator() as host2:
            initializer = DeletingAllocInitializer(host1, host2)

            allocator = RemoteAllocator(
                world_id="test_remote_allocator",
                initializer=initializer,
                heartbeat_interval=_100_MILLISECONDS,
            )

            spec = AllocSpec(AllocConstraints(), host=1, gpu=1)

            await allocator.allocate(spec)
            self.assertEqual([host1], initializer.addrs)

            await allocator.allocate(spec)
            self.assertEqual([], initializer.addrs)

    async def test_throws_when_initializer_returns_empty_addrs(self) -> None:
        class EmptyAllocInitializer(StaticRemoteAllocInitializer):
            """test initializer that returns an empty list of addresses"""

            async def initialize_alloc(self, match_labels: dict[str, str]) -> list[str]:
                _ = match_labels  # Suppress unused variable warning
                return []

        empty_initializer = EmptyAllocInitializer()
        with self.assertRaisesRegex(
            RuntimeError, r"initializer must return non-empty list of addresses"
        ):
            allocator = RemoteAllocator(
                world_id="test_remote_allocator",
                initializer=empty_initializer,
                heartbeat_interval=_100_MILLISECONDS,
            )
            await allocator.allocate(AllocSpec(AllocConstraints(), host=1, gpu=1))

    async def test_allocate_2d_mesh(self) -> None:
        hosts = 2
        gpus = 4
        world_size = hosts * gpus
        spec = AllocSpec(AllocConstraints(), host=hosts, gpu=gpus)

        # create 2x process-allocators (on their own bind addresses) to simulate 2 hosts
        with remote_process_allocator() as host1, remote_process_allocator() as host2:
            allocator = RemoteAllocator(
                world_id="test_remote_allocator",
                initializer=StaticRemoteAllocInitializer(host1, host2),
                heartbeat_interval=_100_MILLISECONDS,
            )
            alloc = await allocator.allocate(spec)
            proc_mesh = await ProcMesh.from_alloc(alloc)
            actor = await proc_mesh.spawn("test_actor", TestActor)

            values = await actor.compute_world_size.call(
                master_addr="0.0.0.0",
                master_port=get_free_port(),
            )

            self.assert_computed_world_size(values, world_size)

    async def test_stop_proc_mesh(self) -> None:
        spec = AllocSpec(AllocConstraints(), host=2, gpu=4)

        # create 2x process-allocators (on their own bind addresses) to simulate 2 hosts
        with remote_process_allocator() as host1, remote_process_allocator() as host2:
            allocator = RemoteAllocator(
                world_id="test_remote_allocator",
                initializer=StaticRemoteAllocInitializer(host1, host2),
                heartbeat_interval=_100_MILLISECONDS,
            )
            alloc = await allocator.allocate(spec)
            proc_mesh = await ProcMesh.from_alloc(alloc)
            actor = await proc_mesh.spawn("test_actor", TestActor)

            await proc_mesh.stop()

            with self.assertRaises(
                RuntimeError, msg="`ProcMesh` has already been stopped"
            ):
                await proc_mesh.spawn("test_actor", TestActor)

            # TODO(agallagher): It'd be nice to test that this just fails
            # immediately, trying to access the wrapped actor mesh, but right
            # now we doing casting without accessing the wrapped type.
            del actor

    async def test_stacked_1d_meshes(self) -> None:
        # create two stacked actor meshes on the same host
        # each actor mesh running on separate process-allocators

        with remote_process_allocator() as host1_a, remote_process_allocator() as host1_b:
            allocator_a = RemoteAllocator(
                world_id="a",
                initializer=StaticRemoteAllocInitializer(host1_a),
                heartbeat_interval=_100_MILLISECONDS,
            )
            allocator_b = RemoteAllocator(
                world_id="b",
                initializer=StaticRemoteAllocInitializer(host1_b),
                heartbeat_interval=_100_MILLISECONDS,
            )

            spec_a = AllocSpec(AllocConstraints(), host=1, gpu=2)
            spec_b = AllocSpec(AllocConstraints(), host=1, gpu=6)

            proc_mesh_a = await ProcMesh.from_alloc(await allocator_a.allocate(spec_a))
            proc_mesh_b = await ProcMesh.from_alloc(await allocator_b.allocate(spec_b))

            actor_a = await proc_mesh_a.spawn("actor_a", TestActor)
            actor_b = await proc_mesh_b.spawn("actor_b", TestActor)

            results_a = await actor_a.compute_world_size.call(
                master_addr="0.0.0.0", master_port=get_free_port()
            )
            results_b = await actor_b.compute_world_size.call(
                master_addr="0.0.0.0", master_port=get_free_port()
            )

            self.assert_computed_world_size(results_a, 2)  # a is a 1x2 mesh
            self.assert_computed_world_size(results_b, 6)  # b is a 1x6 mesh

    async def test_torchx_remote_alloc_initializer_no_server(self) -> None:
        with mock.patch(SERVER_READY, return_value=None):
            initializer = TorchXRemoteAllocInitializer("slurm:///123")
            allocator = RemoteAllocator(world_id="test", initializer=initializer)

            with self.assertRaisesRegex(
                RuntimeError,
                r"slurm:///123 does not exist or is in a terminal state",
            ):
                await allocator.allocate(AllocSpec(AllocConstraints(), host=1, gpu=1))

    async def test_torchx_remote_alloc_initializer_no_match_label_gt_1_meshes(
        self,
    ) -> None:
        # asserts that an exception is raised if no match label is specified in alloc constraints
        # but there are more than 1 mesh (hence ambiguous which mesh to allocate on)

        server = ServerSpec(
            name=UNUSED,
            scheduler=UNUSED,
            state=AppState.RUNNING,
            meshes=[MeshSpec(name="x", num_hosts=1), MeshSpec(name="y", num_hosts=1)],
        )

        with mock.patch(SERVER_READY, return_value=server):
            initializer = TorchXRemoteAllocInitializer("slurm:///123")
            allocator = RemoteAllocator(world_id="test", initializer=initializer)

            with self.assertRaisesRegex(
                RuntimeError,
                r"2 proc meshes in slurm:///123, please specify the mesh name as a match label `procmesh.monarch.meta.com/name`",
            ):
                await allocator.allocate(AllocSpec(AllocConstraints(), host=1, gpu=1))

    @pytest.mark.oss_skip  # pyre-ignore[56] TODO T228752279
    async def test_torchx_remote_alloc_initializer_no_match_label_1_mesh(self) -> None:
        server = ServerSpec(
            name=UNUSED,
            scheduler=UNUSED,
            state=AppState.RUNNING,
            meshes=[
                MeshSpec(
                    name="x",
                    num_hosts=1,
                    transport="tcp",
                    hostnames=["localhost"],
                )
            ],
        )
        port = get_free_port()
        with remote_process_allocator(addr=f"tcp!{get_sockaddr('localhost', port)}"):
            with mock.patch(SERVER_READY, return_value=server):
                initializer = TorchXRemoteAllocInitializer("local:///test", port=port)
                allocator = RemoteAllocator(
                    world_id="test",
                    initializer=initializer,
                    heartbeat_interval=_100_MILLISECONDS,
                )
                alloc = await allocator.allocate(
                    AllocSpec(AllocConstraints(), host=1, gpu=4)
                )
                proc_mesh = await ProcMesh.from_alloc(alloc)
                actor = await proc_mesh.spawn("test_actor", TestActor)
                results = await actor.compute_world_size.call(
                    master_addr="0.0.0.0", master_port=get_free_port()
                )
                self.assert_computed_world_size(results, 4)  # 1x4 mesh

    @pytest.mark.oss_skip  # pyre-ignore[56] TODO T228752279
    async def test_torchx_remote_alloc_initializer_with_match_label(self) -> None:
        server = ServerSpec(
            name=UNUSED,
            scheduler=UNUSED,
            state=AppState.RUNNING,
            meshes=[
                MeshSpec(
                    name="x",
                    num_hosts=1,
                    transport="tcp",
                    hostnames=["localhost"],
                )
            ],
        )
        port = get_free_port()
        with remote_process_allocator(addr=f"tcp!{get_sockaddr('localhost', port)}"):
            with mock.patch(SERVER_READY, return_value=server):
                initializer = TorchXRemoteAllocInitializer("local:///test", port=port)
                allocator = RemoteAllocator(
                    world_id="test",
                    initializer=initializer,
                    heartbeat_interval=_100_MILLISECONDS,
                )
                alloc = await allocator.allocate(
                    AllocSpec(
                        AllocConstraints(
                            match_labels={ALLOC_LABEL_PROC_MESH_NAME: "x"}
                        ),
                        host=1,
                        gpu=3,
                    )
                )
                proc_mesh = await ProcMesh.from_alloc(alloc)
                actor = await proc_mesh.spawn("test_actor", TestActor)
                results = await actor.compute_world_size.call(
                    master_addr="0.0.0.0", master_port=get_free_port()
                )
                self.assert_computed_world_size(results, 3)  # 1x3 mesh

    async def test_torchx_remote_alloc_initializer_with_match_label_no_match(
        self,
    ) -> None:
        # assert that match label with a mesh name that does not exist should error out

        server = ServerSpec(
            name="test",
            scheduler=UNUSED,
            state=AppState.RUNNING,
            meshes=[
                MeshSpec(
                    name="x",
                    num_hosts=1,
                    transport="tcp",
                    hostnames=["localhost"],
                )
            ],
        )

        with mock.patch(SERVER_READY, return_value=server):
            with self.assertRaisesRegex(RuntimeError, r"'y' not found in job: test"):
                initializer = TorchXRemoteAllocInitializer("local:///test")
                allocator = RemoteAllocator(world_id="test", initializer=initializer)
                alloc = await allocator.allocate(
                    AllocSpec(
                        AllocConstraints(
                            match_labels={ALLOC_LABEL_PROC_MESH_NAME: "y"}
                        ),
                        host=1,
                        gpu=1,
                    )
                )
                await ProcMesh.from_alloc(alloc)<|MERGE_RESOLUTION|>--- conflicted
+++ resolved
@@ -32,7 +32,12 @@
     ChannelAddr,
     ChannelTransport,
 )
-<<<<<<< HEAD
+from monarch._src.actor.allocator import (
+    ALLOC_LABEL_PROC_MESH_NAME,
+    RemoteAllocator,
+    StaticRemoteAllocInitializer,
+    TorchXRemoteAllocInitializer,
+)
 from monarch.actor import (
     Actor,
     current_rank,
@@ -40,15 +45,6 @@
     endpoint,
     ProcMesh,
     ValueMesh,
-)
-from monarch.actor._allocator import (
-=======
-from monarch._src.actor.allocator import (
->>>>>>> 79ee5a93
-    ALLOC_LABEL_PROC_MESH_NAME,
-    RemoteAllocator,
-    StaticRemoteAllocInitializer,
-    TorchXRemoteAllocInitializer,
 )
 from monarch.tools.mesh_spec import MeshSpec, ServerSpec
 from monarch.tools.network import get_sockaddr
