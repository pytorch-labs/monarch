--- conflicted
+++ resolved
@@ -86,6 +86,8 @@
     assert_type(result, int)
     assert result2 == result3
 
+    await proc.stop()
+
 
 @pytest.mark.timeout(60)
 async def test_stream():
@@ -94,6 +96,8 @@
     v.incr.broadcast()
 
     assert 8 == sum([await x for x in v.value.stream()])
+
+    await proc.stop()
 
 
 class To(Actor):
@@ -116,6 +120,8 @@
     all = [y for x in f.get.stream(t) for y in await x]
     assert len(all) == 4
     assert all[0] != all[1]
+
+    await proc.stop()
 
 
 @pytest.mark.timeout(60)
@@ -128,6 +134,9 @@
     assert len(all) == 4
     assert all[0] != all[1]
 
+    await proc.stop()
+    await proc2.stop()
+
 
 @pytest.mark.timeout(60)
 async def test_actor_slicing():
@@ -143,6 +152,9 @@
     assert len(result) == 2
 
     assert result[0] == result[1]
+
+    await proc.stop()
+    await proc2.stop()
 
 
 @pytest.mark.timeout(60)
@@ -154,6 +166,8 @@
     r = await acc.accumulate()
     assert r == 4
 
+    await proc.stop()
+
 
 class RunIt(Actor):
     @endpoint
@@ -170,6 +184,8 @@
 
     assert 1 == await acc.accumulate(lambda: current_rank()["gpus"])
     assert 4 == await acc.accumulate(lambda: current_size()["gpus"])
+
+    await proc.stop()
 
 
 class SyncActor(Actor):
@@ -186,37 +202,31 @@
     r = await a.sync_endpoint.choose(c)
     assert r == 5
 
-
-<<<<<<< HEAD
-def test_sync_actor_sync_client() -> None:
-=======
+    await proc.stop()
+
+
 @pytest.mark.timeout(60)
 async def test_sync_actor_sync_client() -> None:
->>>>>>> 35d6478d
     proc = local_proc_mesh(gpus=2)
     a = proc.spawn("actor", SyncActor).get()
     c = proc.spawn("counter", Counter, 5).get()
     r = a.sync_endpoint.choose(c).get()
     assert r == 5
 
-
-<<<<<<< HEAD
-def test_proc_mesh_size() -> None:
-=======
+    await proc.stop()
+
 
 @pytest.mark.timeout(60)
 async def test_proc_mesh_size() -> None:
->>>>>>> 35d6478d
     proc = local_proc_mesh(gpus=2)
     assert 2 == proc.size("gpus")
-
-
-<<<<<<< HEAD
-def test_rank_size_sync() -> None:
-=======
+    proc.initialized.get()
+
+    await proc.stop()
+
+
 @pytest.mark.timeout(60)
 async def test_rank_size_sync() -> None:
->>>>>>> 35d6478d
     proc = local_proc_mesh(gpus=2)
     r = proc.spawn("runit", RunIt).get()
 
@@ -224,14 +234,11 @@
     assert 1 == acc.accumulate(lambda: current_rank()["gpus"]).get()
     assert 4 == acc.accumulate(lambda: current_size()["gpus"]).get()
 
-
-<<<<<<< HEAD
-def test_accumulate_sync() -> None:
-=======
+    await proc.stop()
+
 
 @pytest.mark.timeout(60)
 async def test_accumulate_sync() -> None:
->>>>>>> 35d6478d
     proc = local_proc_mesh(gpus=2)
     counter = proc.spawn("counter", Counter, 1).get()
     counter.incr.broadcast()
@@ -239,6 +246,8 @@
     r = acc.accumulate().get()
     assert r == 4
 
+    await proc.stop()
+
 
 class CastToCounter(Actor):
     @endpoint
@@ -246,12 +255,8 @@
         return list(c.value.call().get())
 
 
-<<<<<<< HEAD
-def test_value_mesh() -> None:
-=======
 @pytest.mark.timeout(60)
 async def test_value_mesh() -> None:
->>>>>>> 35d6478d
     proc = local_proc_mesh(gpus=2)
     counter = proc.spawn("counter", Counter, 0).get()
     counter.slice(hosts=0, gpus=1).incr.broadcast()
@@ -262,6 +267,8 @@
     n = proc.spawn("ctc", CastToCounter).get()
     assert list(x) == n.slice(gpus=0).doit.call_one(counter).get()
 
+    await proc.stop()
+
 
 @pytest.mark.timeout(60)
 def test_rust_binding_modules_correct() -> None:
@@ -328,6 +335,8 @@
     assert 4 == await am.get.call_one()
     assert 4 == await am.get_async.call_one()
 
+    await pm.stop()
+
 
 class TLSActorFullSync(Actor):
     """An actor that manages thread-local state."""
@@ -356,6 +365,8 @@
     await am.increment.call_one()
 
     assert 4 == await am.get.call_one()
+
+    await pm.stop()
 
 
 class AsyncActor(Actor):
@@ -383,6 +394,8 @@
     await am.no_more.call()
     await fut
 
+    await pm.stop()
+
 
 async def awaitit(f):
     return await f
@@ -738,12 +751,8 @@
             port.send(i)
 
 
-<<<<<<< HEAD
-def test_port_as_argument():
-=======
 @pytest.mark.timeout(60)
 async def test_port_as_argument():
->>>>>>> 35d6478d
     proc_mesh = local_proc_mesh(gpus=1)
     s = proc_mesh.spawn("send_alot", SendAlot).get()
     mb = Future(coro=proc_mesh._proc_mesh.task()).get().client
@@ -753,6 +762,8 @@
 
     for i in range(100):
         assert i == recv.recv().get()
+
+    await proc_mesh.stop()
 
 
 @pytest.mark.timeout(15)
@@ -769,6 +780,8 @@
     assert (
         "gspawn failed: an actor with name 'dup' has already been spawned" in error_msg
     ), f"Expected error message about duplicate actor name, got: {error_msg}"
+
+    await pm.stop()
 
 
 class TestActorMeshStop(unittest.IsolatedAsyncioTestCase):
@@ -795,16 +808,14 @@
         port.send(3 + b)
 
 
-<<<<<<< HEAD
-def test_ported_actor():
-=======
 @pytest.mark.timeout(60)
 async def test_ported_actor():
->>>>>>> 35d6478d
     proc_mesh = local_proc_mesh(gpus=1).get()
     a = proc_mesh.spawn("port_actor", PortedActor).get()
     assert 5 == a.add.call_one(2).get()
 
+    await proc_mesh.stop()
+
 
 async def _recv():
     return (7, 2, 3)
