# Copyright (c) Meta Platforms, Inc. and affiliates.
# All rights reserved.
#
# This source code is licensed under the BSD-style license found in the
# LICENSE file in the root directory of this source tree.

# pyre-unsafe
import asyncio
import gc
import importlib.resources
import logging
import operator
import os
import re
import subprocess
import sys
import tempfile
import threading
import time
import unittest
import unittest.mock
from types import ModuleType
from typing import cast, Tuple

import pytest

import torch
from monarch._rust_bindings.monarch_hyperactor.actor import (
    PythonMessage,
    PythonMessageKind,
)
from monarch._rust_bindings.monarch_hyperactor.mailbox import (
    PortId,
    PortRef,
    UndeliverableMessageEnvelope,
)
from monarch._rust_bindings.monarch_hyperactor.proc import ActorId
from monarch._rust_bindings.monarch_hyperactor.pytokio import PythonTask

from monarch._src.actor.actor_mesh import ActorMesh, Channel, context, Port
from monarch._src.actor.future import Future
from monarch._src.actor.host_mesh import fake_in_process_host

from monarch.actor import (
    Accumulator,
    Actor,
    current_actor_name,
    current_rank,
    current_size,
    endpoint,
    this_host,
    this_proc,
)
from monarch.tools.config import defaults
from typing_extensions import assert_type


needs_cuda = pytest.mark.skipif(
    not torch.cuda.is_available(),
    reason="CUDA not available",
)


class Counter(Actor):
    def __init__(self, v: int):
        self.v = v

    @endpoint
    async def incr(self):
        self.v += 1

    @endpoint
    async def value(self) -> int:
        return self.v

    @endpoint
    def value_sync_endpoint(self) -> int:
        return self.v


class Indirect(Actor):
    @endpoint
    async def call_value(self, c: Counter) -> int:
        return await c.value.choose()


@pytest.mark.timeout(60)
async def test_choose():
    proc = await fake_in_process_host().spawn_procs(per_host={"gpus": 2})
    v = await proc.spawn("counter", Counter, 3)
    i = await proc.spawn("indirect", Indirect)
    v.incr.broadcast()
    result = await v.value.choose()

    # Test that Pyre derives the correct type for result (int, not Any)
    assert_type(result, int)
    result2 = await i.call_value.choose(v)

    assert result == result2

    result3 = await v.value_sync_endpoint.choose()
    assert_type(result, int)
    assert result2 == result3


@pytest.mark.timeout(60)
async def test_stream():
    proc = await fake_in_process_host().spawn_procs(per_host={"gpus": 2})
    v = await proc.spawn("counter2", Counter, 3)
    v.incr.broadcast()

    assert 8 == sum([await x for x in v.value.stream()])


class To(Actor):
    @endpoint
    async def whoami(self):
        return current_actor_name()


class From(Actor):
    @endpoint
    async def fetch(self, to: To):
        return [await x for x in to.whoami.stream()]


@pytest.mark.timeout(60)
async def test_mesh_passed_to_mesh():
    proc = await fake_in_process_host().spawn_procs(per_host={"gpus": 2})
    f = await proc.spawn("from", From)
    t = await proc.spawn("to", To)
    all = [y for x in f.fetch.stream(t) for y in await x]
    assert len(all) == 4
    assert all[0] != all[1]


@pytest.mark.timeout(60)
async def test_mesh_passed_to_mesh_on_different_proc_mesh():
    proc = await fake_in_process_host().spawn_procs(per_host={"gpus": 2})
    proc2 = await fake_in_process_host().spawn_procs(per_host={"gpus": 2})
    f = await proc.spawn("from", From)
    t = await proc2.spawn("to", To)
    all = [y for x in f.fetch.stream(t) for y in await x]
    assert len(all) == 4
    assert all[0] != all[1]


@pytest.mark.timeout(60)
def test_actor_slicing():
    proc = fake_in_process_host().spawn_procs(per_host={"gpus": 2})
    proc2 = fake_in_process_host().spawn_procs(per_host={"gpus": 2})

    f = proc.spawn("from", From)
    t = proc2.spawn("to", To)

    assert t.slice(gpus=0).whoami.call().get() != t.slice(gpus=1).whoami.call().get()

    result = [y for x in f.fetch.stream(t.slice(gpus=0)) for y in x.get()]
    assert len(result) == 2

    assert result[0] == result[1]


@pytest.mark.timeout(60)
async def test_aggregate():
    proc = await fake_in_process_host().spawn_procs(per_host={"gpus": 2})
    counter = await proc.spawn("counter", Counter, 1)
    counter.incr.broadcast()
    acc = Accumulator(counter.value, 0, operator.add)
    r = await acc.accumulate()
    assert r == 4


class RunIt(Actor):
    @endpoint
    async def run(self, fn):
        return fn()

    @endpoint
    async def return_current_rank_str(self):
        return str(current_rank())


@pytest.mark.timeout(60)
async def test_rank_size():
    proc = await fake_in_process_host().spawn_procs(per_host={"gpus": 2})
    r = await proc.spawn("runit", RunIt)

    acc = Accumulator(r.run, 0, operator.add)

    assert 1 == await acc.accumulate(lambda: current_rank()["gpus"])
    assert 4 == await acc.accumulate(lambda: current_size()["gpus"])


@pytest.mark.timeout(60)
async def test_rank_string():
    proc = fake_in_process_host().spawn_procs(per_host={"hosts": 1, "gpus": 2})
    r = proc.spawn("runit", RunIt)
    vm = r.return_current_rank_str.call().get()
    r0 = vm.flatten("r").slice(r=0).item()
    r1 = vm.flatten("r").slice(r=1).item()
    assert r0 == "{'hosts': 0/1, 'gpus': 0/2}"
    assert r1 == "{'hosts': 0/1, 'gpus': 1/2}"


class SyncActor(Actor):
    @endpoint
    def sync_endpoint(self, a_counter: Counter):
        return a_counter.value.choose().get()


@pytest.mark.timeout(60)
async def test_sync_actor():
    proc = await fake_in_process_host().spawn_procs(per_host={"gpus": 2})
    a = await proc.spawn("actor", SyncActor)
    c = await proc.spawn("counter", Counter, 5)
    r = await a.sync_endpoint.choose(c)
    assert r == 5


@pytest.mark.timeout(60)
def test_sync_actor_sync_client() -> None:
    proc = fake_in_process_host().spawn_procs(per_host={"gpus": 2})
    a = proc.spawn("actor", SyncActor).get()
    c = proc.spawn("counter", Counter, 5).get()
    r = a.sync_endpoint.choose(c).get()
    assert r == 5


@pytest.mark.timeout(60)
def test_proc_mesh_size() -> None:
    proc = fake_in_process_host().spawn_procs(per_host={"gpus": 2})
    assert 2 == proc.size("gpus")


@pytest.mark.timeout(60)
def test_rank_size_sync() -> None:
    proc = fake_in_process_host().spawn_procs(per_host={"gpus": 2})
    r = proc.spawn("runit", RunIt).get()

    acc = Accumulator(r.run, 0, operator.add)
    assert 1 == acc.accumulate(lambda: current_rank()["gpus"]).get()
    assert 4 == acc.accumulate(lambda: current_size()["gpus"]).get()


@pytest.mark.timeout(60)
def test_accumulate_sync() -> None:
    proc = fake_in_process_host().spawn_procs(per_host={"gpus": 2})
    counter = proc.spawn("counter", Counter, 1).get()
    counter.incr.broadcast()
    acc = Accumulator(counter.value, 0, operator.add)
    r = acc.accumulate().get()
    assert r == 4


class CastToCounter(Actor):
    @endpoint
    def doit(self, c: Counter):
        return list(c.value.call().get())


@pytest.mark.timeout(60)
def test_value_mesh() -> None:
    proc = fake_in_process_host().spawn_procs(per_host={"hosts": 1, "gpus": 2})
    counter = proc.spawn("counter", Counter, 0).get()
    counter.slice(hosts=0, gpus=1).incr.broadcast()
    x = counter.value.call().get()
    assert 0 == x.item(hosts=0, gpus=0)
    assert 1 == x.item(hosts=0, gpus=1)
    assert 1 == x.slice(hosts=0, gpus=1).item()
    n = proc.spawn("ctc", CastToCounter).get()
    assert list(x) == n.slice(gpus=0).doit.call_one(counter).get()


@pytest.mark.timeout(60)
def test_rust_binding_modules_correct() -> None:
    """
    This tests that rust bindings will survive pickling correctly.

    To correctly define a rust binding, either

    (1) Set its module to "monarch._rust_bindings.rust_crate.rust_module",
        and make sure it is registered in monarch_extension/lib.rs
    (2) Set its module to some existing python file, and use @rust_struct to install
        the rust struct in that file and patch in any python extension methods.
    """
    import monarch._rust_bindings as bindings

    def check(module, path):
        for name, value in module.__dict__.items():
            if name.startswith("__"):
                continue
            if isinstance(value, ModuleType):
                check(value, f"{path}.{name}")
            elif hasattr(value, "__module__"):
                value_module = importlib.import_module(value.__module__)
                resolved_value = getattr(value_module, value.__name__)
                assert value is resolved_value

    check(bindings, "monarch._rust_bindings")


@pytest.mark.timeout(60)
def test_proc_mesh_liveness() -> None:
    mesh = this_host().spawn_procs(per_host={"gpus": 2})
    counter = mesh.spawn("counter", Counter, 1).get()
    del mesh
    # Give some time for the mesh to have been shut down.
    # (It only would if there were a bug.)
    time.sleep(0.5)
    counter.value.call().get()


class TLSActor(Actor):
    """An actor that manages thread-local state."""

    def __init__(self):
        self.local = threading.local()
        self.local.value = 0

    @endpoint
    def increment(self):
        self.local.value += 1

    @endpoint
    async def increment_async(self):
        self.local.value += 1

    @endpoint
    def get_value(self):
        return self.local.value

    @endpoint
    async def get_async(self):
        return self.local.value


@pytest.mark.timeout(60)
async def test_actor_tls() -> None:
    """Test that thread-local state is respected."""
    pm = this_host().spawn_procs(per_host={"gpus": 1})
    am = await pm.spawn("tls", TLSActor)
    await am.increment.call_one()
    await am.increment_async.call_one()
    await am.increment.call_one()
    await am.increment_async.call_one()

    assert 4 == await am.get_value.call_one()
    assert 4 == await am.get_async.call_one()


class TLSActorFullSync(Actor):
    """An actor that manages thread-local state."""

    def __init__(self):
        self.local = threading.local()
        self.local.value = 0

    @endpoint
    def increment(self):
        self.local.value += 1

    @endpoint
    def get_value(self):
        return self.local.value


@pytest.mark.timeout(60)
async def test_actor_tls_full_sync() -> None:
    """Test that thread-local state is respected."""
    pm = this_host().spawn_procs(per_host={"gpus": 1})
    am = await pm.spawn("tls", TLSActorFullSync)
    await am.increment.call_one()
    await am.increment.call_one()
    await am.increment.call_one()
    await am.increment.call_one()

    assert 4 == await am.get_value.call_one()


class AsyncActor(Actor):
    def __init__(self):
        self.should_exit = False

    @endpoint
    async def sleep(self) -> None:
        while True and not self.should_exit:
            await asyncio.sleep(1)

    @endpoint
    async def no_more(self) -> None:
        self.should_exit = True


@pytest.mark.timeout(15)
async def test_async_concurrency():
    """Test that async endpoints will be processed concurrently."""
    pm = await this_host().spawn_procs()
    am = await pm.spawn("async", AsyncActor)
    fut = am.sleep.call()
    # This call should go through and exit the sleep loop, as long as we are
    # actually concurrently processing messages.
    await am.no_more.call()
    await fut


async def awaitit(f):
    return await f


# def test_actor_future() -> None:
#     v = 0

#     async def incr():
#         nonlocal v
#         v += 1
#         return v

#     # can use async implementation from sync
#     # if no non-blocking is provided
#     f = Future(impl=incr, requires_loop=False)
#     assert f.get() == 1
#     assert v == 1
#     assert f.get() == 1
#     assert asyncio.run(awaitit(f)) == 1

#     f = Future(impl=incr, requires_loop=False)
#     assert asyncio.run(awaitit(f)) == 2
#     assert f.get() == 2

#     async def incr2():
#         nonlocal v
#         v += 2
#         return v

#     # Use non-blocking optimization if provided
#     f = Future(impl=incr2)
#     assert f.get() == 4

#     async def nope():
#         nonlocal v
#         v += 1
#         raise ValueError("nope")

#     f = Future(impl=nope, requires_loop=False)

#     with pytest.raises(ValueError):
#         f.get()

#     assert v == 5

#     with pytest.raises(ValueError):
#         f.get()

#     assert v == 5

#     with pytest.raises(ValueError):
#         asyncio.run(awaitit(f))

#     assert v == 5

#     async def nope2():
#         nonlocal v
#         v += 1
#         raise ValueError("nope")

#     f = Future(impl=nope2)

#     with pytest.raises(ValueError):
#         f.get()

#     assert v == 6

#     with pytest.raises(ValueError):
#         f.result()

#     assert f.exception() is not None

#     assert v == 6

#     with pytest.raises(ValueError):
#         asyncio.run(awaitit(f))

#     assert v == 6

#     async def seven():
#         return 7

#     f = Future(impl=seven, requires_loop=False)

#     assert 7 == f.get(timeout=0.001)

#     async def neverfinish():
#         f = asyncio.Future()
#         await f

#     f = Future(impl=neverfinish, requires_loop=True)

#     with pytest.raises(asyncio.exceptions.TimeoutError):
#         f.get(timeout=0.1)


class Printer(Actor):
    def __init__(self) -> None:
        self._logger: logging.Logger = logging.getLogger()

    @endpoint
    async def print(self, content: str) -> None:
        print(f"{content}", flush=True)
        sys.stdout.flush()
        sys.stderr.flush()

    @endpoint
    async def log(self, content: str) -> None:
        self._logger.error(f"{content}")
        for handler in self._logger.handlers:
            handler.flush()
        sys.stdout.flush()
        sys.stderr.flush()


@pytest.mark.timeout(60)
async def test_actor_log_streaming() -> None:
    # Save original file descriptors
    original_stdout_fd = os.dup(1)  # stdout
    original_stderr_fd = os.dup(2)  # stderr

    try:
        # Create temporary files to capture output
        with tempfile.NamedTemporaryFile(
            mode="w+", delete=False
        ) as stdout_file, tempfile.NamedTemporaryFile(
            mode="w+", delete=False
        ) as stderr_file:
            stdout_path = stdout_file.name
            stderr_path = stderr_file.name

            # Redirect file descriptors to our temp files
            # This will capture both Python and Rust output
            os.dup2(stdout_file.fileno(), 1)
            os.dup2(stderr_file.fileno(), 2)

            # Also redirect Python's sys.stdout/stderr for completeness
            original_sys_stdout = sys.stdout
            original_sys_stderr = sys.stderr
            sys.stdout = stdout_file
            sys.stderr = stderr_file

            try:
                pm = this_host().spawn_procs(per_host={"gpus": 2})
                am = await pm.spawn("printer", Printer)

                # Disable streaming logs to client
                await pm.logging_option(
                    stream_to_client=False, aggregate_window_sec=None
                )
                await asyncio.sleep(1)

                # These should not be streamed to client initially
                for _ in range(5):
                    await am.print.call("no print streaming")
                    await am.log.call("no log streaming")
                await asyncio.sleep(1)

                # Enable streaming logs to client
                await pm.logging_option(
                    stream_to_client=True, aggregate_window_sec=1, level=logging.FATAL
                )
                # Give it some time to reflect
                await asyncio.sleep(1)

                # These should be streamed to client
                for _ in range(5):
                    await am.print.call("has print streaming")
                    await am.log.call("no log streaming due to level mismatch")
                await asyncio.sleep(1)

                # Enable streaming logs to client
                await pm.logging_option(
                    stream_to_client=True, aggregate_window_sec=1, level=logging.ERROR
                )
                # Give it some time to reflect
                await asyncio.sleep(1)

                # These should be streamed to client
                for _ in range(5):
                    await am.print.call("has print streaming too")
                    await am.log.call("has log streaming as level matched")

                await pm.stop()

                # Flush all outputs
                stdout_file.flush()
                stderr_file.flush()
                os.fsync(stdout_file.fileno())
                os.fsync(stderr_file.fileno())

            finally:
                # Restore Python's sys.stdout/stderr
                sys.stdout = original_sys_stdout
                sys.stderr = original_sys_stderr

        # Restore original file descriptors
        os.dup2(original_stdout_fd, 1)
        os.dup2(original_stderr_fd, 2)

        # Read the captured output
        with open(stdout_path, "r") as f:
            stdout_content = f.read()

        with open(stderr_path, "r") as f:
            stderr_content = f.read()

        # Clean up temp files
        os.unlink(stdout_path)
        os.unlink(stderr_path)

        # Assertions on the captured output
        # Has a leading context so we can distinguish between streamed log and
        # the log directly printed by the child processes as they share the same stdout/stderr
        assert not re.search(
            r"similar log lines.*no print streaming", stdout_content
        ), stdout_content
        assert not re.search(
            r"similar log lines.*no print streaming", stderr_content
        ), stderr_content
        assert not re.search(
            r"similar log lines.*no log streaming", stdout_content
        ), stdout_content
        assert not re.search(
            r"similar log lines.*no log streaming", stderr_content
        ), stderr_content
        assert not re.search(
            r"similar log lines.*no log streaming due to level mismatch", stdout_content
        ), stdout_content
        assert not re.search(
            r"similar log lines.*no log streaming due to level mismatch", stderr_content
        ), stderr_content

        assert re.search(
            r"similar log lines.*has print streaming", stdout_content
        ), stdout_content
        assert not re.search(
            r"similar log lines.*has print streaming", stderr_content
        ), stderr_content
        assert re.search(
            r"similar log lines.*has print streaming too", stdout_content
        ), stdout_content
        assert not re.search(
            r"similar log lines.*has print streaming too", stderr_content
        ), stderr_content
        assert not re.search(
            r"similar log lines.*log streaming as level matched", stdout_content
        ), stdout_content
        assert re.search(
            r"similar log lines.*log streaming as level matched",
            stderr_content,
        ), stderr_content

    finally:
        # Ensure file descriptors are restored even if something goes wrong
        try:
            os.dup2(original_stdout_fd, 1)
            os.dup2(original_stderr_fd, 2)
            os.close(original_stdout_fd)
            os.close(original_stderr_fd)
        except OSError:
            pass


@pytest.mark.timeout(60)
async def test_logging_option_defaults() -> None:
    # Save original file descriptors
    original_stdout_fd = os.dup(1)  # stdout
    original_stderr_fd = os.dup(2)  # stderr

    try:
        # Create temporary files to capture output
        with tempfile.NamedTemporaryFile(
            mode="w+", delete=False
        ) as stdout_file, tempfile.NamedTemporaryFile(
            mode="w+", delete=False
        ) as stderr_file:
            stdout_path = stdout_file.name
            stderr_path = stderr_file.name

            # Redirect file descriptors to our temp files
            # This will capture both Python and Rust output
            os.dup2(stdout_file.fileno(), 1)
            os.dup2(stderr_file.fileno(), 2)

            # Also redirect Python's sys.stdout/stderr for completeness
            original_sys_stdout = sys.stdout
            original_sys_stderr = sys.stderr
            sys.stdout = stdout_file
            sys.stderr = stderr_file

            try:
                pm = await this_host().spawn_procs(per_host={"gpus": 2})
                am = await pm.spawn("printer", Printer)

                for _ in range(5):
                    await am.print.call("print streaming")
                    await am.log.call("log streaming")

                await pm.stop()

                # Flush all outputs
                stdout_file.flush()
                stderr_file.flush()
                os.fsync(stdout_file.fileno())
                os.fsync(stderr_file.fileno())

            finally:
                # Restore Python's sys.stdout/stderr
                sys.stdout = original_sys_stdout
                sys.stderr = original_sys_stderr

        # Restore original file descriptors
        os.dup2(original_stdout_fd, 1)
        os.dup2(original_stderr_fd, 2)

        # Read the captured output
        with open(stdout_path, "r") as f:
            stdout_content = f.read()

        with open(stderr_path, "r") as f:
            stderr_content = f.read()

        # Clean up temp files
        os.unlink(stdout_path)
        os.unlink(stderr_path)

        # Assertions on the captured output
        assert re.search(
            r"similar log lines.*print streaming", stdout_content
        ), stdout_content
        assert not re.search(
            r"similar log lines.*print streaming", stderr_content
        ), stderr_content
        assert not re.search(
            r"similar log lines.*log streaming", stdout_content
        ), stdout_content
        assert re.search(
            r"similar log lines.*log streaming", stderr_content
        ), stderr_content

    finally:
        # Ensure file descriptors are restored even if something goes wrong
        try:
            os.dup2(original_stdout_fd, 1)
            os.dup2(original_stderr_fd, 2)
            os.close(original_stdout_fd)
            os.close(original_stderr_fd)
        except OSError:
            pass


# oss_skip: pytest keeps complaining about mocking get_ipython module
@pytest.mark.oss_skip
@pytest.mark.timeout(180)
async def test_flush_logs_ipython() -> None:
    """Test that logs are flushed when get_ipython is available and post_run_cell event is triggered."""
    # Save original file descriptors
    original_stdout_fd = os.dup(1)  # stdout

    try:
        # Create temporary files to capture output
        with tempfile.NamedTemporaryFile(mode="w+", delete=False) as stdout_file:
            stdout_path = stdout_file.name

            # Redirect file descriptors to our temp files
            os.dup2(stdout_file.fileno(), 1)

            # Also redirect Python's sys.stdout
            original_sys_stdout = sys.stdout
            sys.stdout = stdout_file

            try:
                # Mock IPython environment
                class MockExecutionResult:
                    pass

                class MockEvents:
                    def __init__(self):
                        self.callbacks = {}
                        self.registers = 0
                        self.unregisters = 0

                    def register(self, event_name, callback):
                        if event_name not in self.callbacks:
                            self.callbacks[event_name] = []
                        self.callbacks[event_name].append(callback)
                        self.registers += 1

                    def unregister(self, event_name, callback):
                        if event_name not in self.callbacks:
                            raise ValueError(f"Event {event_name} not registered")
                        assert callback in self.callbacks[event_name]
                        self.callbacks[event_name].remove(callback)
                        self.unregisters += 1

                    def trigger(self, event_name, *args, **kwargs):
                        if event_name in self.callbacks:
                            for callback in self.callbacks[event_name]:
                                callback(*args, **kwargs)

                class MockIPython:
                    def __init__(self):
                        self.events = MockEvents()

                mock_ipython = MockIPython()

                with unittest.mock.patch(
                    "monarch._src.actor.logging.get_ipython",
                    lambda: mock_ipython,
                ), unittest.mock.patch("monarch._src.actor.logging.IN_IPYTHON", True):
                    # Make sure we can register and unregister callbacks
                    for i in range(3):
                        pm1 = await this_host().spawn_procs(per_host={"gpus": 2})
                        pm2 = await this_host().spawn_procs(per_host={"gpus": 2})
                        am1 = await pm1.spawn("printer", Printer)
                        am2 = await pm2.spawn("printer", Printer)

                        # Set aggregation window to ensure logs are buffered
                        await pm1.logging_option(
                            stream_to_client=True, aggregate_window_sec=600
                        )
                        await pm2.logging_option(
                            stream_to_client=True, aggregate_window_sec=600
                        )
                        assert mock_ipython.events.unregisters == 2 * i
                        # TODO: remove `1 +` from attaching controller_controller
                        assert mock_ipython.events.registers == 1 + 2 * (i + 1)
                        await asyncio.sleep(1)

                        # Generate some logs that will be aggregated
                        for _ in range(5):
                            await am1.print.call("ipython1 test log")
                            await am2.print.call("ipython2 test log")

                        # Trigger the post_run_cell event which should flush logs
                        mock_ipython.events.trigger(
                            "post_run_cell", MockExecutionResult()
                        )

                    # Flush all outputs
                    stdout_file.flush()
                    os.fsync(stdout_file.fileno())

                gc.collect()

                # TODO: this should be 6 without attaching controller_controller
                assert mock_ipython.events.registers == 7
                # There are many objects still taking refs
                assert mock_ipython.events.unregisters == 4
                # TODO: same, this should be 2
                assert len(mock_ipython.events.callbacks["post_run_cell"]) == 3
            finally:
                # Restore Python's sys.stdout
                sys.stdout = original_sys_stdout

        # Restore original file descriptors
        os.dup2(original_stdout_fd, 1)

        # Read the captured output
        with open(stdout_path, "r") as f:
            stdout_content = f.read()

        # TODO: there are quite a lot of code dups and boilerplate; make them contextmanager utils

        # Clean up temp files
        os.unlink(stdout_path)

        # Verify that logs were flushed when the post_run_cell event was triggered
        # We should see the aggregated logs in the output
        assert (
            len(
                re.findall(
                    r"\[10 similar log lines\].*ipython1 test log", stdout_content
                )
            )
            == 3
        ), stdout_content

        assert (
            len(
                re.findall(
                    r"\[10 similar log lines\].*ipython2 test log", stdout_content
                )
            )
            == 3
        ), stdout_content

    finally:
        # Ensure file descriptors are restored even if something goes wrong
        try:
            os.dup2(original_stdout_fd, 1)
            os.close(original_stdout_fd)
        except OSError:
            pass


# oss_skip: importlib not pulling resource correctly in git CI, needs to be revisited
@pytest.mark.oss_skip
async def test_flush_logs_fast_exit() -> None:
    # We use a subprocess to run the test so we can handle the flushed logs at the end.
    # Otherwise, it is hard to restore the original stdout/stderr.

    test_bin = importlib.resources.files(str(__package__)).joinpath("test_bin")

    # Run the binary in a separate process and capture stdout and stderr
    cmd = [str(test_bin), "flush-logs"]

    process = subprocess.run(cmd, capture_output=True, timeout=60, text=True)

    # Check if the process ended without error
    if process.returncode != 0:
        raise RuntimeError(f"{cmd} ended with error code {process.returncode}. ")

    # Assertions on the captured output, 160 = 32 procs * 5 logs per proc
    # 32 and 5 are specified in the test_bin flush-logs.
    assert (
        len(
            re.findall(
                r"160 similar log lines.*has print streaming",
                process.stdout,
            )
        )
        == 1
    ), process.stdout


@pytest.mark.timeout(60)
async def test_flush_on_disable_aggregation() -> None:
    """Test that logs are flushed when disabling aggregation.

    This tests the corner case: "Make sure we flush whatever in the aggregators before disabling aggregation."
    """
    # Save original file descriptors
    original_stdout_fd = os.dup(1)  # stdout

    try:
        # Create temporary files to capture output
        with tempfile.NamedTemporaryFile(mode="w+", delete=False) as stdout_file:
            stdout_path = stdout_file.name

            # Redirect file descriptors to our temp files
            os.dup2(stdout_file.fileno(), 1)

            # Also redirect Python's sys.stdout
            original_sys_stdout = sys.stdout
            sys.stdout = stdout_file

            try:
                pm = await this_host().spawn_procs(per_host={"gpus": 2})
                am = await pm.spawn("printer", Printer)

                # Set a long aggregation window to ensure logs aren't flushed immediately
                await pm.logging_option(stream_to_client=True, aggregate_window_sec=60)

                # Generate some logs that will be aggregated but not flushed immediately
                for _ in range(5):
                    await am.print.call("aggregated log line")
                await asyncio.sleep(1)

                # Now disable aggregation - this should trigger an immediate flush
                await pm.logging_option(
                    stream_to_client=True, aggregate_window_sec=None
                )

                # Wait a bit to ensure logs are collected
                await asyncio.sleep(1)
                for _ in range(5):
                    await am.print.call("single log line")

                await pm.stop()

                # Flush all outputs
                stdout_file.flush()
                os.fsync(stdout_file.fileno())

            finally:
                # Restore Python's sys.stdout
                sys.stdout = original_sys_stdout

        # Restore original file descriptors
        os.dup2(original_stdout_fd, 1)

        # Read the captured output
        with open(stdout_path, "r") as f:
            stdout_content = f.read()

        # Clean up temp files
        os.unlink(stdout_path)

        # Verify that logs were flushed when aggregation was disabled
        # We should see the aggregated logs in the output
        # 10 = 5 log lines * 2 procs
        assert re.search(
            r"\[10 similar log lines\].*aggregated log line", stdout_content
        ), stdout_content

        # No aggregated single log lines
        assert not re.search(
            r"similar log lines.*single log line", stdout_content
        ), stdout_content

        # 10 = 5 log lines * 2 procs
        assert len(re.findall(r"single log line", stdout_content)) == 10, stdout_content

    finally:
        # Ensure file descriptors are restored even if something goes wrong
        try:
            os.dup2(original_stdout_fd, 1)
            os.close(original_stdout_fd)
        except OSError:
            pass


@pytest.mark.timeout(120)
async def test_multiple_ongoing_flushes_no_deadlock() -> None:
    """
    The goal is to make sure when a user sends multiple sync flushes, we are not deadlocked.
    Because now a flush call is purely sync, it is very easy to get into a deadlock.
    So we assert the last flush call will not get into such a state.
    """
    pm = this_host().spawn_procs(per_host={"gpus": 4})
    am = pm.spawn("printer", Printer)

    # Generate some logs that will be aggregated but not flushed immediately
    for _ in range(10):
        await am.print.call("aggregated log line")

    log_mesh = pm._logging_manager._logging_mesh_client
    assert log_mesh is not None
    futures = []
    for _ in range(5):
        # FIXME: the order of futures doesn't necessarily mean the order of flushes due to the async nature.
        await asyncio.sleep(0.1)
        futures.append(Future(coro=log_mesh.flush().spawn().task()))

    # The last flush should not block
    futures[-1].get()


@pytest.mark.timeout(60)
async def test_adjust_aggregation_window() -> None:
    """Test that the flush deadline is updated when the aggregation window is adjusted.

    This tests the corner case: "This can happen if the user has adjusted the aggregation window."
    """
    # Save original file descriptors
    original_stdout_fd = os.dup(1)  # stdout

    try:
        # Create temporary files to capture output
        with tempfile.NamedTemporaryFile(mode="w+", delete=False) as stdout_file:
            stdout_path = stdout_file.name

            # Redirect file descriptors to our temp files
            os.dup2(stdout_file.fileno(), 1)

            # Also redirect Python's sys.stdout
            original_sys_stdout = sys.stdout
            sys.stdout = stdout_file

            try:
                pm = await this_host().spawn_procs(per_host={"gpus": 2})
                am = await pm.spawn("printer", Printer)

                # Set a long aggregation window initially
                await pm.logging_option(stream_to_client=True, aggregate_window_sec=100)

                # Generate some logs that will be aggregated
                for _ in range(3):
                    await am.print.call("first batch of logs")
                await asyncio.sleep(1)

                # Now adjust to a shorter window - this should update the flush deadline
                await pm.logging_option(stream_to_client=True, aggregate_window_sec=2)

                # Generate more logs
                for _ in range(3):
                    await am.print.call("second batch of logs")

                await pm.stop()

                # Flush all outputs
                stdout_file.flush()
                os.fsync(stdout_file.fileno())

            finally:
                # Restore Python's sys.stdout/stderr
                sys.stdout = original_sys_stdout

        # Restore original file descriptors
        os.dup2(original_stdout_fd, 1)

        # Read the captured output
        with open(stdout_path, "r") as f:
            stdout_content = f.read()

        # Clean up temp files
        os.unlink(stdout_path)

        # Verify that logs were flushed when the aggregation window was adjusted
        # We should see both batches of logs in the output
        assert re.search(
            r"\[6 similar log lines\].*first batch of logs", stdout_content
        ), stdout_content

        assert re.search(
            r"similar log lines.*second batch of logs", stdout_content
        ), stdout_content

    finally:
        # Ensure file descriptors are restored even if something goes wrong
        try:
            os.dup2(original_stdout_fd, 1)
            os.close(original_stdout_fd)
        except OSError:
            pass


class SendAlot(Actor):
    @endpoint
    async def send(self, port: Port[int]):
        for i in range(100):
            port.send(i)


@pytest.mark.timeout(60)
def test_port_as_argument() -> None:
    proc_mesh = fake_in_process_host().spawn_procs(per_host={"gpus": 1})
    s = proc_mesh.spawn("send_alot", SendAlot).get()
    send, recv = Channel[int].open()

    s.send.broadcast(send)

    for i in range(100):
        assert i == recv.recv().get()


@pytest.mark.timeout(15)
async def test_same_actor_twice() -> None:
    pm = this_host().spawn_procs(per_host={"gpus": 1})
    await pm.spawn("dup", Counter, 0).initialized

    # The second spawn with the same name should fail with a specific error
    with pytest.raises(Exception) as exc_info:
        await pm.spawn("dup", Counter, 0).initialized

    # Assert that the error message contains the expected text about duplicate actor name
    error_msg = str(exc_info.value)
    assert (
        "gspawn failed: an actor with name 'dup' has already been spawned" in error_msg
    ), f"Expected error message about duplicate actor name, got: {error_msg}"


class LsActor(Actor):
    def __init__(self, workspace: str):
        self.workspace = workspace

    @endpoint
    async def ls(self) -> list[str]:
        return os.listdir(self.workspace)


# oss_skip: there are address assignment issues in git CI, needs to be revisited
@pytest.mark.oss_skip
async def test_sync_workspace() -> None:
    # create two workspaces: one for local and one for remote
    with tempfile.TemporaryDirectory() as workspace_src, tempfile.TemporaryDirectory() as workspace_dst, unittest.mock.patch.dict(
        os.environ, {"WORKSPACE_DIR": workspace_dst}
    ):
        pm = await this_host().spawn_procs(per_host={"gpus": 1})

        os.environ["WORKSPACE_DIR"] = workspace_dst
        config = defaults.config("slurm", workspace_src)
        await pm.sync_workspace(
            workspace=config.workspace, conda=False, auto_reload=True
        )

        # now file in remote workspace initially
        am = await pm.spawn("ls", LsActor, workspace_dst)
        for item in list(am.ls.call().get()):
            assert len(item[1]) == 0

        # write a file to local workspace
        file_path = os.path.join(workspace_src, "new_file")
        with open(file_path, "w") as f:
            f.write("hello world")
            f.flush()

        # force a sync and it should populate on the dst workspace
        await pm.sync_workspace(config.workspace, conda=False, auto_reload=True)
        for item in list(am.ls.call().get()):
            assert len(item[1]) == 1
            assert item[1][0] == "new_file"
            file_path = os.path.join(workspace_dst, item[1][0])
            with open(file_path, "r") as f:
                assert f.readline() == "hello world"


class TestActorMeshStop(unittest.IsolatedAsyncioTestCase):
    async def test_actor_mesh_stop(self) -> None:
        pm = this_host().spawn_procs(per_host={"gpus": 2})
        am_1 = await pm.spawn("printer", Printer)
        am_2 = await pm.spawn("printer2", Printer)
        await am_1.print.call("hello 1")
        await am_1.log.call("hello 2")
        await cast(ActorMesh, am_1).stop()

        with self.assertRaisesRegex(
            RuntimeError, expected_regex="`PythonActorMesh` has already been stopped"
        ):
            await am_1.print.call("hello 1")

        await am_2.print.call("hello 3")
        await am_2.log.call("hello 4")

        await pm.stop()

    async def test_proc_mesh_stop_after_actor_mesh_stop(self) -> None:
        pm = this_host().spawn_procs(per_host={"gpus": 2})
        am = await pm.spawn("printer", Printer)

        await cast(ActorMesh, am).stop()
        await pm.stop()


class PortedActor(Actor):
    @endpoint(explicit_response_port=True)
    def add(self, port: "Port[int]", b: int) -> None:
        port.send(3 + b)


@pytest.mark.timeout(60)
def test_ported_actor():
    proc_mesh = fake_in_process_host().spawn_procs(per_host={"gpus": 1}).get()
    a = proc_mesh.spawn("port_actor", PortedActor).get()
    assert 5 == a.add.call_one(2).get()


async def _recv():
    return (7, 2, 3)


async def consume():
    r = await PythonTask.from_coroutine(_recv())
    assert r == (7, 2, 3)


@pytest.mark.timeout(60)
def test_python_task_tuple() -> None:
    PythonTask.from_coroutine(consume()).block_on()


def test_select_result() -> None:
    def s(t):
        time.sleep(t)
        return t

    a = PythonTask.spawn_blocking(lambda: s(4))
    b = PythonTask.spawn_blocking(lambda: s(0))
    r = PythonTask.select_one([a.task(), b.task()]).block_on()
    assert r == (0, 1)


def test_mesh_len():
    proc_mesh = fake_in_process_host().spawn_procs(per_host={"gpus": 12})
    s = proc_mesh.spawn("sync_actor", SyncActor).get()
    assert 12 == len(s)


class UndeliverableMessageReceiver(Actor):
    def __init__(self):
        self._messages = asyncio.Queue()

    @endpoint
    async def receive_undeliverable(
        self, sender: ActorId, dest: PortId, error_msg: str
    ) -> None:
        await self._messages.put((sender, dest, error_msg))

    @endpoint
    async def get_messages(self) -> Tuple[ActorId, PortId, str]:
        return await self._messages.get()


class UndeliverableMessageSender(Actor):
    def __init__(self, receiver: UndeliverableMessageReceiver):
        self._receiver = receiver

    @endpoint
    def send_undeliverable(self) -> None:
        mailbox = context().actor_instance._mailbox
        port_id = PortId(
            actor_id=ActorId(
                world_name=mailbox.actor_id.world_name, rank=0, actor_name="bogus"
            ),
            port=1234,
        )
        port_ref = PortRef(port_id)
        port_ref.send(
            mailbox,
            PythonMessage(PythonMessageKind.Result(None), b"123"),
        )

    def _handle_undeliverable_message(
        self, message: UndeliverableMessageEnvelope
    ) -> bool:
        self._receiver.receive_undeliverable.call_one(
            message.sender(), message.dest(), message.error_msg()
        ).get()
        return True


@pytest.mark.timeout(60)
async def test_undeliverable_message() -> None:
<<<<<<< HEAD
    pm = proc_mesh(gpus=1)
=======
    pm = this_host().spawn_procs(per_host={"gpus": 1})
>>>>>>> 8036a1b3
    receiver = pm.spawn("undeliverable_receiver", UndeliverableMessageReceiver)
    sender = pm.spawn("undeliverable_sender", UndeliverableMessageSender, receiver)
    sender.send_undeliverable.call().get()
    sender, dest, error_msg = receiver.get_messages.call_one().get()
    assert sender.actor_name == "undeliverable_sender"
    assert dest.actor_id.actor_name == "bogus"
    assert error_msg is not None
<<<<<<< HEAD
    pm.stop().get()
=======
    pm.stop().get()


def test_this_and_that():
    counter = this_proc().spawn("counter", Counter, 7)
    assert 7 == counter.value.call_one().get()
>>>>>>> 8036a1b3
<|MERGE_RESOLUTION|>--- conflicted
+++ resolved
@@ -1319,11 +1319,7 @@
 
 @pytest.mark.timeout(60)
 async def test_undeliverable_message() -> None:
-<<<<<<< HEAD
-    pm = proc_mesh(gpus=1)
-=======
     pm = this_host().spawn_procs(per_host={"gpus": 1})
->>>>>>> 8036a1b3
     receiver = pm.spawn("undeliverable_receiver", UndeliverableMessageReceiver)
     sender = pm.spawn("undeliverable_sender", UndeliverableMessageSender, receiver)
     sender.send_undeliverable.call().get()
@@ -1331,13 +1327,9 @@
     assert sender.actor_name == "undeliverable_sender"
     assert dest.actor_id.actor_name == "bogus"
     assert error_msg is not None
-<<<<<<< HEAD
-    pm.stop().get()
-=======
     pm.stop().get()
 
 
 def test_this_and_that():
     counter = this_proc().spawn("counter", Counter, 7)
-    assert 7 == counter.value.call_one().get()
->>>>>>> 8036a1b3
+    assert 7 == counter.value.call_one().get()