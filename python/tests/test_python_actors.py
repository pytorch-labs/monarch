--- conflicted
+++ resolved
@@ -817,8 +817,8 @@
                 ), unittest.mock.patch("monarch._src.actor.logging.IN_IPYTHON", True):
                     # Make sure we can register and unregister callbacks
                     for i in range(3):
-                        pm1 = await proc_mesh(gpus=2)
-                        pm2 = await proc_mesh(gpus=2)
+                        pm1 = await this_host().spawn_procs(per_host={"gpus": 2})
+                        pm2 = await this_host().spawn_procs(per_host={"gpus": 2})
                         am1 = await pm1.spawn("printer", Printer)
                         am2 = await pm2.spawn("printer", Printer)
 
@@ -1274,11 +1274,6 @@
     assert 12 == len(s)
 
 
-<<<<<<< HEAD
-def test_this_and_that():
-    counter = this_proc().spawn("counter", Counter, 7)
-    assert 7 == counter.value.call_one().get()
-=======
 class UndeliverableMessageReceiver(Actor):
     def __init__(self):
         self._messages = asyncio.Queue()
@@ -1324,7 +1319,7 @@
 
 @pytest.mark.timeout(60)
 async def test_undeliverable_message() -> None:
-    pm = proc_mesh(gpus=1)
+    pm = this_host().spawn_procs(per_host={"gpus": 21})
     receiver = pm.spawn("undeliverable_receiver", UndeliverableMessageReceiver)
     sender = pm.spawn("undeliverable_sender", UndeliverableMessageSender, receiver)
     sender.send_undeliverable.call().get()
@@ -1333,4 +1328,8 @@
     assert dest.actor_id.actor_name == "bogus"
     assert error_msg is not None
     pm.stop().get()
->>>>>>> 14c307e1
+
+
+def test_this_and_that():
+    counter = this_proc().spawn("counter", Counter, 7)
+    assert 7 == counter.value.call_one().get()