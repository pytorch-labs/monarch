# Copyright (c) Meta Platforms, Inc. and affiliates.
# All rights reserved.
#
# This source code is licensed under the BSD-style license found in the
# LICENSE file in the root directory of this source tree.

import asyncio
import operator
import re
import threading
import time
from types import ModuleType
from unittest.mock import AsyncMock, patch

import monarch

import pytest

import torch
from monarch import remote

from monarch.actor_mesh import (
    Accumulator,
    Actor,
    current_actor_name,
    current_rank,
    current_size,
    endpoint,
    MonarchContext,
)
from monarch.debugger import init_debugging
from monarch.future import ActorFuture

from monarch.proc_mesh import local_proc_mesh, proc_mesh
from monarch.rdma import RDMABuffer

needs_cuda = pytest.mark.skipif(
    not torch.cuda.is_available(),
    reason="CUDA not available",
)


class Counter(Actor):
    def __init__(self, v: int):
        self.v = v

    @endpoint
    async def incr(self):
        self.v += 1

    @endpoint
    async def value(self) -> int:
        return self.v


class Indirect(Actor):
    @endpoint
    async def call_value(self, c: Counter) -> int:
        return await c.value.choose()


class ParameterServer(Actor):
    def __init__(self):
        self.params = torch.rand(10, 10)
        self.grad_buffer = torch.rand(10, 10)

    @endpoint
    async def grad_handle(self) -> RDMABuffer:
        byte_tensor = self.grad_buffer.view(torch.uint8).flatten()
        return RDMABuffer(byte_tensor)

    @endpoint
    async def update(self):
        self.params += 0.01 * self.grad_buffer

    @endpoint
    async def get_grad_buffer(self) -> torch.Tensor:
        # just used for testing
        return self.grad_buffer


async def test_choose():
    proc = await local_proc_mesh(gpus=2)
    v = await proc.spawn("counter", Counter, 3)
    i = await proc.spawn("indirect", Indirect)
    v.incr.broadcast()
    result = await v.value.choose()
    result2 = await i.call_value.choose(v)

    assert result == result2


async def test_stream():
    proc = await local_proc_mesh(gpus=2)
    v = await proc.spawn("counter2", Counter, 3)
    v.incr.broadcast()

    assert 8 == sum([x async for x in v.value.stream()])


class ParameterClient(Actor):
    def __init__(self, server, buffer):
        self.server = server
        byte_tensor = buffer.view(torch.uint8).flatten()
        self.buffer = byte_tensor

    @endpoint
    async def upload(self, tensor):
        gh = await self.server.grad_handle.call_one()
        await gh.write(tensor)

    @endpoint
    async def download(self):
        gh = await self.server.grad_handle.call_one()
        await gh.read_into(self.buffer)

    @endpoint
    async def get_buffer(self):
        return self.buffer


@needs_cuda
async def test_proc_mesh_rdma():
    proc = await proc_mesh(gpus=1)
    server = await proc.spawn("server", ParameterServer)

    # --- CPU TESTS ---
    client_cpu = await proc.spawn(
        "client_cpu", ParameterClient, server, torch.ones(10, 10)
    )
    x = await client_cpu.get_buffer.call_one()
    assert torch.sum(x.view(torch.float32).view(10, 10)) == 100
    zeros = torch.zeros(10, 10)
    await client_cpu.upload.call_one(zeros.view(torch.uint8).flatten())
    await client_cpu.download.call_one()
    x = await client_cpu.get_buffer.call_one()
    assert torch.sum(x.view(torch.float32).view(10, 10)) == 0

    # --- Modify server's backing buffer directly ---
    await server.update.call_one()

    # Should reflect updated values
    await client_cpu.download.call_one()

    buffer = await client_cpu.get_buffer.call_one()
    remote_grad = await server.get_grad_buffer.call_one()
    assert torch.allclose(buffer.view(torch.float32).view(10, 10), remote_grad)

    # --- GPU TESTS ---
    client_gpu = await proc.spawn(
        "client_gpu", ParameterClient, server, torch.ones(10, 10, device="cuda")
    )
    x = await client_gpu.get_buffer.call_one()
    buffer = x.view(torch.float32).view(10, 10)
    assert torch.sum(buffer) == 100
    zeros = torch.zeros(10, 10, device="cuda")
    await client_gpu.upload.call_one(zeros.view(torch.uint8).flatten())
    await client_gpu.download.call_one()
    x = await client_gpu.get_buffer.call_one()
    buffer_gpu = x.view(torch.float32).view(10, 10)
    assert torch.sum(buffer_gpu) == 0
    assert buffer_gpu.device.type == "cuda"

    # Modify server state again
    await server.update.call_one()
    await client_gpu.download.call_one()
    x = await client_gpu.get_buffer.call_one()
    buffer_gpu = x.view(torch.float32).view(10, 10)
    remote_grad = await server.get_grad_buffer.call_one()
    assert torch.allclose(buffer_gpu.cpu(), remote_grad)


class To(Actor):
    @endpoint
    async def whoami(self):
        return current_actor_name()


class From(Actor):
    @endpoint
    async def get(self, to: To):
        return [x async for x in to.whoami.stream()]


async def test_mesh_passed_to_mesh():
    proc = await local_proc_mesh(gpus=2)
    f = await proc.spawn("from", From)
    t = await proc.spawn("to", To)
    all = [y async for x in f.get.stream(t) for y in x]
    assert len(all) == 4
    assert all[0] != all[1]


async def test_mesh_passed_to_mesh_on_different_proc_mesh():
    proc = await local_proc_mesh(gpus=2)
    proc2 = await local_proc_mesh(gpus=2)
    f = await proc.spawn("from", From)
    t = await proc2.spawn("to", To)
    all = [y async for x in f.get.stream(t) for y in x]
    assert len(all) == 4
    assert all[0] != all[1]


async def test_actor_slicing():
    proc = await local_proc_mesh(gpus=2)
    proc2 = await local_proc_mesh(gpus=2)

    f = await proc.spawn("from", From)
    t = await proc2.spawn("to", To)

    assert await t.slice(gpus=0).whoami.call() != await t.slice(gpus=1).whoami.call()

    result = [y async for x in f.get.stream(t.slice(gpus=0)) for y in x]
    assert len(result) == 2

    assert result[0] == result[1]


async def test_aggregate():
    proc = await local_proc_mesh(gpus=2)
    counter = await proc.spawn("counter", Counter, 1)
    counter.incr.broadcast()
    acc = Accumulator(counter.value, 0, operator.add)
    r = await acc.accumulate()
    assert r == 4


class RunIt(Actor):
    @endpoint
    async def run(self, fn):
        return fn()


async def test_rank_size():
    proc = await local_proc_mesh(gpus=2)
    r = await proc.spawn("runit", RunIt)

    acc = Accumulator(r.run, 0, operator.add)

    assert 1 == await acc.accumulate(lambda: current_rank()["gpus"])
    assert 4 == await acc.accumulate(lambda: current_size()["gpus"])


class TrainerActor(Actor):
    def __init__(self):
        super().__init__()
        self.trainer = torch.nn.Linear(10, 10).to("cuda")
        self.trainer.weight.data.zero_()

    @endpoint
    async def init(self, gen):
        ranks = current_rank()
        self.gen = gen.slice(**ranks)

    @endpoint
    async def exchange_metadata(self):
        byte_tensor = self.trainer.weight.data.view(torch.uint8).flatten()
        self.handle = RDMABuffer(byte_tensor)
        await self.gen.attach_weight_buffer.call(self.handle)

    @endpoint
    async def weights_ready(self):
        self.trainer.weight.data.add_(1.0)


class GeneratorActor(Actor):
    def __init__(self):
        super().__init__()
        self.generator = torch.nn.Linear(10, 10).to("cuda")
        self.step = 0

    @endpoint
    async def init(self, trainer):
        ranks = current_rank()
        self.trainer = trainer.slice(**ranks)

    @endpoint
    async def attach_weight_buffer(self, handle):
        self.handle = handle

    @endpoint
    async def update_weights(self):
        self.step += 1
        byte_tensor = self.generator.weight.data.view(torch.uint8).flatten()
        await self.handle.read_into(byte_tensor)
        assert (
            torch.sum(self.generator.weight.data) == self.step * 100
        ), f"{torch.sum(self.generator.weight.data)=}, {self.step=}"


@needs_cuda
async def test_gpu_trainer_generator():
    trainer_proc = await proc_mesh(gpus=1)
    gen_proc = await proc_mesh(gpus=1)
    trainer = await trainer_proc.spawn("trainer", TrainerActor)
    generator = await gen_proc.spawn("gen", GeneratorActor)

    await generator.init.call(trainer)
    await trainer.init.call(generator)
    await trainer.exchange_metadata.call()

    for _ in range(3):
        await trainer.weights_ready.call()
        await generator.update_weights.call()


class SyncActor(Actor):
    @endpoint
    def sync_endpoint(self, a_counter: Counter):
        return a_counter.value.choose().get()


async def test_sync_actor():
    proc = await local_proc_mesh(gpus=2)
    a = await proc.spawn("actor", SyncActor)
    c = await proc.spawn("counter", Counter, 5)
    r = await a.sync_endpoint.choose(c)
    assert r == 5


@needs_cuda
def test_gpu_trainer_generator_sync() -> None:
    trainer_proc = proc_mesh(gpus=1).get()
    gen_proc = proc_mesh(gpus=1).get()
    trainer = trainer_proc.spawn("trainer", TrainerActor).get()
    generator = gen_proc.spawn("gen", GeneratorActor).get()

    generator.init.call(trainer).get()
    trainer.init.call(generator).get()
    trainer.exchange_metadata.call().get()

    for _ in range(3):
        trainer.weights_ready.call().get()
        generator.update_weights.call().get()


def test_sync_actor_sync_client():
    proc = local_proc_mesh(gpus=2).get()
    a = proc.spawn("actor", SyncActor).get()
    c = proc.spawn("counter", Counter, 5).get()
    r = a.sync_endpoint.choose(c).get()
    assert r == 5


def test_proc_mesh_size() -> None:
    proc = local_proc_mesh(gpus=2).get()
    assert 2 == proc.size("gpus")


def test_rank_size_sync() -> None:
    proc = local_proc_mesh(gpus=2).get()
    r = proc.spawn("runit", RunIt).get()

    acc = Accumulator(r.run, 0, operator.add)
    assert 1 == acc.accumulate(lambda: current_rank()["gpus"]).get()
    assert 4 == acc.accumulate(lambda: current_size()["gpus"]).get()


def test_accumulate_sync() -> None:
    proc = local_proc_mesh(gpus=2).get()
    counter = proc.spawn("counter", Counter, 1).get()
    counter.incr.broadcast()
    acc = Accumulator(counter.value, 0, operator.add)
    r = acc.accumulate().get()
    assert r == 4


class CastToCounter(Actor):
    @endpoint
    def doit(self, c: Counter):
        return list(c.value.call().get())


def test_value_mesh() -> None:
    proc = local_proc_mesh(gpus=2).get()
    counter = proc.spawn("counter", Counter, 0).get()
    counter.slice(hosts=0, gpus=1).incr.broadcast()
    x = counter.value.call().get()
    assert 0 == x.item(hosts=0, gpus=0)
    assert 1 == x.item(hosts=0, gpus=1)
    assert 1 == x.slice(hosts=0, gpus=1).item()
    n = proc.spawn("ctc", CastToCounter).get()
    assert list(x) == n.slice(gpus=0).doit.call_one(counter).get()


def test_rust_binding_modules_correct() -> None:
    import monarch._rust_bindings as bindings

    def check(module, path):
        for name, value in module.__dict__.items():
            if name.startswith("__"):
                continue
            if isinstance(value, ModuleType):
                check(value, f"{path}.{name}")
            elif hasattr(value, "__module__"):
                assert value.__name__ == name
                assert value.__module__ == path

    check(bindings, "monarch._rust_bindings")


<<<<<<< HEAD
two_gpu = pytest.mark.skipif(
    torch.cuda.device_count() < 2,
    reason="Not enough GPUs, this test requires at least 2 GPUs",
)


@two_gpu
def test_tensor_engine() -> None:
    pm = proc_mesh(gpus=2).get()

    dm = spawn_tensor_engine(pm)
    with dm.activate():
        r = monarch.inspect(2 * torch.zeros(3, 4))

    fm = dm.flatten("all")
    with fm.activate():
        f = monarch.inspect(2 * torch.zeros(3, 4), all=1)

    assert torch.allclose(torch.zeros(3, 4), r)
    assert torch.allclose(torch.zeros(3, 4), f)

    @remote(propagate=lambda x: x)
    def nope(x):
        raise ValueError("nope")

    with pytest.raises(monarch.mesh_controller.RemoteException):
        with dm.activate():
            monarch.inspect(nope(torch.zeros(3, 4)))

    dm.exit()
=======
def test_proc_mesh_liveness() -> None:
    mesh = proc_mesh(gpus=2).get()
    counter = mesh.spawn("counter", Counter, 1).get()
    del mesh
    # Give some time for the mesh to have been shut down.
    # (It only would if there were a bug.)
    time.sleep(0.5)
    counter.value.call().get()
>>>>>>> cf626655


def _debugee_actor_internal(rank):
    if rank == 0:
        breakpoint()  # noqa
        rank += 1
        return rank
    elif rank == 1:
        breakpoint()  # noqa
        rank += 2
        return rank
    elif rank == 2:
        breakpoint()  # noqa
        rank += 3
        raise ValueError("bad rank")
    elif rank == 3:
        breakpoint()  # noqa
        rank += 4
        return rank


class DebugeeActor(Actor):
    @endpoint
    async def to_debug(self):
        rank = MonarchContext.get().point.rank
        return _debugee_actor_internal(rank)


async def test_debug() -> None:
    input_mock = AsyncMock()
    input_mock.side_effect = [
        "attach 1",
        "n",
        "n",
        "n",
        "n",
        "detach",
        "attach 1",
        "detach",
        "quit",
        "cast 0,3 n",
        "cast 0,3 n",
        # Attaching to 0 and 3 ensures that when we call "list"
        # the next time, their function/lineno info will be
        # up-to-date.
        "attach 0",
        "detach",
        "attach 3",
        "detach",
        "quit",
        "attach 2",
        "c",
        "quit",
        "continue",
    ]

    outputs = []

    def _patch_output(msg):
        nonlocal outputs
        outputs.append(msg)

    with patch("monarch.debugger._debugger_input", side_effect=input_mock), patch(
        "monarch.debugger._debugger_output", new=_patch_output
    ):
        proc = await proc_mesh(hosts=2, gpus=2)
        debugee = await proc.spawn("debugee", DebugeeActor)
        debug_client = await init_debugging(debugee)

        fut = debugee.to_debug.call()
        await debug_client.wait_pending_session.call_one()
        breakpoints = []
        for i in range(10):
            breakpoints = await debug_client.list.call_one()
            if len(breakpoints) == 4:
                break
            await asyncio.sleep(1)
            if i == 9:
                raise RuntimeError("timed out waiting for breakpoints")

        initial_linenos = {}
        for i in range(len(breakpoints)):
            rank, coords, _, _, function, lineno = breakpoints[i]
            initial_linenos[rank] = lineno
            assert rank == i
            assert coords == {"hosts": rank % 2, "gpus": rank // 2}
            assert function == "test_python_actors._debugee_actor_internal"
            assert lineno == breakpoints[0][5] + 4 * rank

        await debug_client.enter.call_one()

        # Check that when detaching and re-attaching to a session, the last portion of the output is repeated
        expected_last_output = [
            r"--Return--",
            r"\n",
            r"> (/.*/)+test_python_actors.py\(\d+\)to_debug\(\)->3\n-> return _debugee_actor_internal\(rank\)",
            r"\n",
            r"\(Pdb\) ",
        ]
        output_len = len(expected_last_output)
        assert outputs[-2 * output_len : -output_len] == outputs[-output_len:]
        for real_output, expected_output in zip(
            outputs[-output_len:], expected_last_output
        ):
            assert re.match(expected_output, real_output) is not None

        breakpoints = await debug_client.list.call_one()
        for i in range(len(breakpoints)):
            if i == 1:
                assert breakpoints[i][4] == "test_python_actors.to_debug"
            else:
                assert breakpoints[i][4] == "test_python_actors._debugee_actor_internal"
                assert breakpoints[i][5] == initial_linenos[i]

        await debug_client.enter.call_one()

        breakpoints = await debug_client.list.call_one()
        for i in range(len(breakpoints)):
            if i == 1:
                assert breakpoints[i][4] == "test_python_actors.to_debug"
            elif i in (0, 3):
                assert breakpoints[i][4] == "test_python_actors._debugee_actor_internal"
                assert breakpoints[i][5] == initial_linenos[i] + 2
            else:
                assert breakpoints[i][4] == "test_python_actors._debugee_actor_internal"
                assert breakpoints[i][5] == initial_linenos[i]

        await debug_client.enter.call_one()

        breakpoints = await debug_client.list.call_one()
        assert len(breakpoints) == 3
        for i, rank in enumerate((0, 1, 3)):
            assert breakpoints[i][0] == rank

        await debug_client.enter.call_one()
        breakpoints = await debug_client.list.call_one()
        assert len(breakpoints) == 0

        with pytest.raises(monarch.actor_mesh.ActorError, match="ValueError: bad rank"):
            await fut


class TLSActor(Actor):
    """An actor that manages thread-local state."""

    def __init__(self):
        self.local = threading.local()
        self.local.value = 0

    @endpoint
    def increment(self):
        self.local.value += 1

    @endpoint
    async def increment_async(self):
        self.local.value += 1

    @endpoint
    def get(self):
        return self.local.value

    @endpoint
    async def get_async(self):
        return self.local.value


async def test_actor_tls() -> None:
    """Test that thread-local state is respected."""
    pm = await proc_mesh(gpus=1)
    am = await pm.spawn("tls", TLSActor)
    await am.increment.call_one()
    await am.increment_async.call_one()
    await am.increment.call_one()
    await am.increment_async.call_one()

    assert 4 == await am.get.call_one()
    assert 4 == await am.get_async.call_one()


class TLSActorFullSync(Actor):
    """An actor that manages thread-local state."""

    def __init__(self):
        self.local = threading.local()
        self.local.value = 0

    @endpoint
    def increment(self):
        self.local.value += 1

    @endpoint
    def get(self):
        return self.local.value


async def test_actor_tls_full_sync() -> None:
    """Test that thread-local state is respected."""
    pm = await proc_mesh(gpus=1)
    am = await pm.spawn("tls", TLSActorFullSync)
    await am.increment.call_one()
    await am.increment.call_one()
    await am.increment.call_one()
    await am.increment.call_one()

    assert 4 == await am.get.call_one()


class AsyncActor(Actor):
    def __init__(self):
        self.should_exit = False

    @endpoint
    async def sleep(self) -> None:
        while True and not self.should_exit:
            await asyncio.sleep(1)

    @endpoint
    async def no_more(self) -> None:
        self.should_exit = True


@pytest.mark.timeout(15)
async def test_async_concurrency():
    """Test that async endpoints will be processed concurrently."""
    pm = await proc_mesh(gpus=1)
    am = await pm.spawn("async", AsyncActor)
    fut = am.sleep.call()
    # This call should go through and exit the sleep loop, as long as we are
    # actually concurrently processing messages.
    await am.no_more.call()
    await fut


async def awaitit(f):
    return await f


def test_actor_future():
    v = 0

    async def incr():
        nonlocal v
        v += 1
        return v

    # can use async implementation from sync
    # if no non-blocking is provided
    f = ActorFuture(incr)
    assert f.get() == 1
    assert v == 1
    assert f.get() == 1
    assert asyncio.run(awaitit(f)) == 1

    f = ActorFuture(incr)
    assert asyncio.run(awaitit(f)) == 2
    assert f.get() == 2

    def incr2():
        nonlocal v
        v += 2
        return v

    # Use non-blocking optimization if provided
    f = ActorFuture(incr, incr2)
    assert f.get() == 4
    assert asyncio.run(awaitit(f)) == 4

    async def nope():
        nonlocal v
        v += 1
        raise ValueError("nope")

    f = ActorFuture(nope)

    with pytest.raises(ValueError):
        f.get()

    assert v == 5

    with pytest.raises(ValueError):
        f.get()

    assert v == 5

    with pytest.raises(ValueError):
        asyncio.run(awaitit(f))

    assert v == 5

    def nope():
        nonlocal v
        v += 1
        raise ValueError("nope")

    f = ActorFuture(incr, nope)

    with pytest.raises(ValueError):
        f.get()

    assert v == 6

    with pytest.raises(ValueError):
        f.result()

    assert f.exception() is not None

    assert v == 6

    with pytest.raises(ValueError):
        asyncio.run(awaitit(f))

    assert v == 6

    async def seven():
        return 7

    f = ActorFuture(seven)

    assert 7 == f.get(timeout=0.001)

    async def neverfinish():
        f = asyncio.Future()
        await f

    f = ActorFuture(neverfinish)

    with pytest.raises(asyncio.exceptions.TimeoutError):
        f.get(timeout=0.1)<|MERGE_RESOLUTION|>--- conflicted
+++ resolved
@@ -399,38 +399,6 @@
     check(bindings, "monarch._rust_bindings")
 
 
-<<<<<<< HEAD
-two_gpu = pytest.mark.skipif(
-    torch.cuda.device_count() < 2,
-    reason="Not enough GPUs, this test requires at least 2 GPUs",
-)
-
-
-@two_gpu
-def test_tensor_engine() -> None:
-    pm = proc_mesh(gpus=2).get()
-
-    dm = spawn_tensor_engine(pm)
-    with dm.activate():
-        r = monarch.inspect(2 * torch.zeros(3, 4))
-
-    fm = dm.flatten("all")
-    with fm.activate():
-        f = monarch.inspect(2 * torch.zeros(3, 4), all=1)
-
-    assert torch.allclose(torch.zeros(3, 4), r)
-    assert torch.allclose(torch.zeros(3, 4), f)
-
-    @remote(propagate=lambda x: x)
-    def nope(x):
-        raise ValueError("nope")
-
-    with pytest.raises(monarch.mesh_controller.RemoteException):
-        with dm.activate():
-            monarch.inspect(nope(torch.zeros(3, 4)))
-
-    dm.exit()
-=======
 def test_proc_mesh_liveness() -> None:
     mesh = proc_mesh(gpus=2).get()
     counter = mesh.spawn("counter", Counter, 1).get()
@@ -439,7 +407,38 @@
     # (It only would if there were a bug.)
     time.sleep(0.5)
     counter.value.call().get()
->>>>>>> cf626655
+
+
+two_gpu = pytest.mark.skipif(
+    torch.cuda.device_count() < 2,
+    reason="Not enough GPUs, this test requires at least 2 GPUs",
+)
+
+
+@two_gpu
+def test_tensor_engine() -> None:
+    pm = proc_mesh(gpus=2).get()
+
+    dm = spawn_tensor_engine(pm)
+    with dm.activate():
+        r = monarch.inspect(2 * torch.zeros(3, 4))
+
+    fm = dm.flatten("all")
+    with fm.activate():
+        f = monarch.inspect(2 * torch.zeros(3, 4), all=1)
+
+    assert torch.allclose(torch.zeros(3, 4), r)
+    assert torch.allclose(torch.zeros(3, 4), f)
+
+    @remote(propagate=lambda x: x)
+    def nope(x):
+        raise ValueError("nope")
+
+    with pytest.raises(monarch.mesh_controller.RemoteException):
+        with dm.activate():
+            monarch.inspect(nope(torch.zeros(3, 4)))
+
+    dm.exit()
 
 
 def _debugee_actor_internal(rank):
