--- conflicted
+++ resolved
@@ -9,18 +9,7 @@
 import abc
 from enum import Enum
 
-from typing import (
-    Any,
-    final,
-    Generic,
-    Iterable,
-    List,
-    Optional,
-    Protocol,
-    Tuple,
-    Type,
-    TypeVar,
-)
+from typing import Any, final, Iterable, List, Optional, Protocol, Tuple, Type
 
 from monarch._rust_bindings.monarch_hyperactor.mailbox import (
     Mailbox,
@@ -137,36 +126,12 @@
 
 class CallMethod(PythonMessageKind):
     def __init__(
-        self, name: MethodSpecifier, response_port: PortRef | OncePortRef | None
+        self, name: str, response_port: PortRef | OncePortRef | None
     ) -> None: ...
     @property
-    def name(self) -> MethodSpecifier: ...
+    def name(self) -> str: ...
     @property
     def response_port(self) -> PortRef | OncePortRef | None: ...
-
-class MethodSpecifier:
-    @classmethod
-    @property
-    def ReturnsResponse(cls) -> "Type[ReturnsResponse]": ...
-    @classmethod
-    @property
-    def ExplicitPort(cls) -> "Type[ExplicitPort]": ...
-    @classmethod
-    @property
-    def Init(cls) -> "Type[Init]": ...
-
-class ReturnsResponse(MethodSpecifier):
-    def __init__(self, name: str) -> None: ...
-    @property
-    def name(self) -> str: ...
-
-class ExplicitPort(MethodSpecifier):
-    def __init__(self, name: str) -> None: ...
-    @property
-    def name(self) -> str: ...
-
-class Init(MethodSpecifier):
-    pass
 
 class UnflattenArg(Enum):
     Mailbox = 0
@@ -175,19 +140,16 @@
 class CallMethodIndirect(PythonMessageKind):
     def __init__(
         self,
-        name: MethodSpecifier,
+        name: str,
         broker_id: Tuple[str, int],
         id: int,
         unflatten_args: List[UnflattenArg],
     ) -> None: ...
-    @property
-    def name(self) -> MethodSpecifier: ...
-    @property
-    def broker_id(self) -> Tuple[str, int]: ...
-    @property
-    def id(self) -> int: ...
-    @property
-    def unflatten_args(self) -> List[UnflattenArg]: ...
+
+class Init(PythonMessageKind):
+    def __init__(self, response_port: PortRef | OncePortRef | None) -> None: ...
+    @property
+    def response_port(self) -> PortRef | OncePortRef | None: ...
 
 class Uninit(PythonMessageKind):
     pass
@@ -257,15 +219,8 @@
         """
         ...
 
-<<<<<<< HEAD
-R = TypeVar("R")
-
-class PortProtocol(Generic[R], Protocol):
-    def send(self, obj: R) -> None: ...
-=======
 class PortProtocol(Protocol):
     def send(self, obj: Any) -> None: ...
->>>>>>> b43dc315
     def exception(self, obj: Any) -> None: ...
 
 class Actor(Protocol):
@@ -274,17 +229,9 @@
         mailbox: Mailbox,
         rank: int,
         shape: Shape,
-<<<<<<< HEAD
-        method: MethodSpecifier,
-        message: bytes,
-        panic_flag: PanicFlag,
-        local_state: Iterable[Any],
-        response_port: PortProtocol[Any],
-=======
         method: str,
         message: bytes,
         panic_flag: PanicFlag,
         local_state: Iterable[Any],
         response_port: PortProtocol,
->>>>>>> b43dc315
     ) -> None: ...