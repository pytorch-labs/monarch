# Copyright (c) Meta Platforms, Inc. and affiliates.
# All rights reserved.
#
# This source code is licensed under the BSD-style license found in the
# LICENSE file in the root directory of this source tree.

# pyre-strict

import os
import sys
from contextlib import AbstractContextManager

from typing import (
    Any,
    cast,
    Dict,
    List,
    Optional,
    Sequence,
    Type,
    TYPE_CHECKING,
    TypeVar,
)

from monarch._rust_bindings.hyperactor_extension.alloc import (  # @manual=//monarch/monarch_extension:monarch_extension  # @manual=//monarch/monarch_extension:monarch_extension
    Alloc,
    AllocConstraints,
    AllocSpec,
)
from monarch._rust_bindings.monarch_hyperactor.mailbox import Mailbox
from monarch._rust_bindings.monarch_hyperactor.proc_mesh import (
    ProcMesh as HyProcMesh,
    ProcMeshMonitor,
)
from monarch._rust_bindings.monarch_hyperactor.shape import Shape, Slice
from monarch._src.actor.actor_mesh import _Actor, _ActorMeshRefImpl, Actor, ActorMeshRef
from monarch._src.actor.allocator import LocalAllocator, ProcessAllocator
from monarch._src.actor.code_sync import RsyncMeshClient, WorkspaceLocation
from monarch._src.actor.code_sync.auto_reload import AutoReloadActor

from monarch._src.actor.device_utils import _local_device_count
from monarch._src.actor.future import Future
from monarch._src.actor.shape import MeshTrait

HAS_TENSOR_ENGINE = False
try:
    # TODO: while the tensor_engine submodule doesn't exist yet, use the
    # available of monarch.rdma as a proxy.
    # type: ignore
    from monarch.rdma import RDMAManager  # @manual

    HAS_TENSOR_ENGINE = True
except ImportError:
    pass


if TYPE_CHECKING:
    Tensor = Any
    DeviceMesh = Any


T = TypeVar("T")
try:
    from __manifest__ import fbmake  # noqa

    IN_PAR = True
except ImportError:
    IN_PAR = False


async def _allocate_nonblocking(alloc: Alloc) -> "ProcMesh":
    return ProcMesh(await HyProcMesh.allocate_nonblocking(alloc))


def _allocate_blocking(alloc: Alloc) -> "ProcMesh":
    return ProcMesh(HyProcMesh.allocate_blocking(alloc))


class ProcMesh(MeshTrait):
    def __init__(
        self,
        hy_proc_mesh: HyProcMesh,
        _mock_shape: Optional[Shape] = None,
        _device_mesh: Optional["DeviceMesh"] = None,
    ) -> None:
        self._proc_mesh = hy_proc_mesh
        self._mock_shape: Optional[Shape] = _mock_shape
        # type: ignore[21]
        self._rdma_manager: Optional["RDMAManager"] = None
        self._mailbox: Mailbox = self._proc_mesh.client
        self._rsync_mesh_client: Optional[RsyncMeshClient] = None
        self._auto_reload_actor: Optional[AutoReloadActor] = None
        self._maybe_device_mesh: Optional["DeviceMesh"] = _device_mesh
<<<<<<< HEAD
        if _mock_shape is None and HAS_TENSOR_ENGINE:
=======
        self._stopped = False
        if _mock_shape is None and has_tensor_engine():
            # type: ignore[21]
            from monarch.rdma import RDMAManager  # @manual

>>>>>>> 05d64336
            # type: ignore[21]
            self._rdma_manager = self._spawn_blocking("rdma_manager", RDMAManager)

    @property
    def _shape(self) -> Shape:
        return self._proc_mesh.shape if self._mock_shape is None else self._mock_shape

    @property
    def _ndslice(self) -> Slice:
        return self._shape.ndslice

    @property
    def _labels(self) -> List[str]:
        return self._shape.labels

    def _new_with_shape(self, shape: Shape) -> "ProcMesh":
        device_mesh = (
            None
            if self._device_mesh is None
            else self._device_mesh._new_with_shape(shape)
        )
        return ProcMesh(self._proc_mesh, _mock_shape=shape, _device_mesh=device_mesh)

    def spawn(
        self, name: str, Class: Type[T], *args: Any, **kwargs: Any
    ) -> Future[ActorMeshRef[T]]:
        if self._mock_shape is not None:
            raise NotImplementedError("NYI: spawn on slice of a proc mesh.")
        return Future(
            lambda: self._spawn_nonblocking(name, Class, *args, **kwargs),
            lambda: self._spawn_blocking(name, Class, *args, **kwargs),
        )

    async def monitor(self) -> ProcMeshMonitor:
        """
        Get a monitor (async iterator) of the proc mesh, it is used to
        monitor the status of the proc mesh. This function can be called at most once.

        Note: This API is experimental and subject to change.

        Example:

        async def monitor_loop(monitor):
            async for event in monitor:
                await handle_exception_event(event)

        # Kick off in background
        asyncio.create_task(monitor_loop(monitor))
        """
        return await self._proc_mesh.monitor()

    @classmethod
    def from_alloc(self, alloc: Alloc) -> Future["ProcMesh"]:
        return Future(
            lambda: _allocate_nonblocking(alloc),
            lambda: _allocate_blocking(alloc),
        )

    def _spawn_blocking(
        self, name: str, Class: Type[T], *args: Any, **kwargs: Any
    ) -> T:
        if not issubclass(Class, Actor):
            raise ValueError(
                f"{Class} must subclass monarch.service.Actor to spawn it."
            )

        actor_mesh = self._proc_mesh.spawn_blocking(name, _Actor)
        service = ActorMeshRef(
            Class,
            _ActorMeshRefImpl.from_hyperactor_mesh(self._mailbox, actor_mesh),
            self._mailbox,
        )
        # useful to have this separate, because eventually we can reconstitute ActorMeshRef objects across pickling by
        # doing `ActorMeshRef(Class, actor_handle)` but not calling _create.
        service._create(args, kwargs)
        return cast(T, service)

    def __repr__(self) -> str:
        return repr(self._proc_mesh)

    def __str__(self) -> str:
        return str(self._proc_mesh)

    async def _spawn_nonblocking(
        self, name: str, Class: Type[T], *args: Any, **kwargs: Any
    ) -> T:
        if not issubclass(Class, Actor):
            raise ValueError(
                f"{Class} must subclass monarch.service.Actor to spawn it."
            )

        actor_mesh = await self._proc_mesh.spawn_nonblocking(name, _Actor)
        service = ActorMeshRef(
            Class,
            _ActorMeshRefImpl.from_hyperactor_mesh(self._mailbox, actor_mesh),
            self._mailbox,
        )
        # useful to have this separate, because eventually we can reconstitute ActorMeshRef objects across pickling by
        # doing `ActorMeshRef(Class, actor_handle)` but not calling _create.
        service._create(args, kwargs)
        return cast(T, service)

    @property
    def _device_mesh(self) -> "DeviceMesh":
        if not HAS_TENSOR_ENGINE:
            raise RuntimeError(
                "DeviceMesh is not available because tensor_engine was not compiled (USE_TENSOR_ENGINE=0)"
            )

        # type: ignore[21]
        from monarch.mesh_controller import spawn_tensor_engine  # @manual

        if self._maybe_device_mesh is None:
            if self._mock_shape is not None:
                raise NotImplementedError(
                    "NYI: activating a proc mesh must first happen on the root proc_mesh until we fix spawning on submeshes."
                )
            # type: ignore[21]
            self._maybe_device_mesh = spawn_tensor_engine(self)
        return self._maybe_device_mesh

    # pyre-ignore
    def activate(self) -> AbstractContextManager:
        return self._device_mesh.activate()

    def rank_tensor(self, dim: str | Sequence[str]) -> "Tensor":
        return self._device_mesh.rank(dim)

    def rank_tensors(self) -> Dict[str, "Tensor"]:
        return self._device_mesh.ranks

    async def sync_workspace(self, auto_reload: bool = False) -> None:
        if self._rsync_mesh_client is None:
            # TODO(agallagher): We need some way to configure and pass this
            # in -- right now we're assuming the `gpu` dimension, which isn't
            # correct.
            assert set(self._proc_mesh.shape.labels).issubset({"gpus", "hosts"})
            # The workspace shape (i.e. only perform one rsync per host).
            workspace_shape = self.slice(gpus=slice(0, 1, 1))._mock_shape
            assert workspace_shape is not None
            # TODO(agallagher): We should probably hide this behind something
            # like a `Workspace` class and support abstracting/configuring
            # different sync methods.
            self._rsync_mesh_client = RsyncMeshClient.spawn_blocking(
                proc_mesh=self._proc_mesh,
                shape=workspace_shape,
                # TODO(agallagher): Is there a better way to infer/set the local
                # workspace dir, rather than use PWD?
                local_workspace=os.getcwd(),
                remote_workspace=WorkspaceLocation.FromEnvVar("WORKSPACE_DIR"),
            )
            self._auto_reload_actor = self._spawn_blocking(
                "auto_reload",
                AutoReloadActor,
                WorkspaceLocation.FromEnvVar("WORKSPACE_DIR"),
            )
        assert self._rsync_mesh_client is not None
        await self._rsync_mesh_client.sync_workspace()
        if auto_reload:
            assert self._auto_reload_actor is not None
            await self._auto_reload_actor.reload.call()

    async def stop(self) -> None:
        await self._proc_mesh.stop()
        self._stopped = True

    async def __aenter__(self) -> "ProcMesh":
        if self._stopped:
            raise RuntimeError("`ProcMesh` has already been stopped")
        return self

    async def __aexit__(
        self, exc_type: object, exc_val: object, exc_tb: object
    ) -> None:
        # In case there are multiple nested "async with" statements, we only
        # want it to close once.
        if not self._stopped:
            await self.stop()

    # Finalizer to check if the proc mesh was closed properly.
    def __del__(self) -> None:
        if not self._stopped:
            import warnings

            warnings.warn(
                f"unstopped ProcMesh {self!r}",
                ResourceWarning,
                stacklevel=2,
                source=self,
            )
            # Cannot call stop here because it is async.


async def local_proc_mesh_nonblocking(
    *, gpus: Optional[int] = None, hosts: int = 1
) -> ProcMesh:
    if gpus is None:
        gpus = _local_device_count()
    spec = AllocSpec(AllocConstraints(), gpus=gpus, hosts=hosts)
    allocator = LocalAllocator()
    alloc = await allocator.allocate(spec)
    return await ProcMesh.from_alloc(alloc)


def local_proc_mesh_blocking(*, gpus: Optional[int] = None, hosts: int = 1) -> ProcMesh:
    if gpus is None:
        gpus = _local_device_count()
    spec = AllocSpec(AllocConstraints(), gpus=gpus, hosts=hosts)
    allocator = LocalAllocator()
    alloc = allocator.allocate(spec).get()
    return ProcMesh.from_alloc(alloc).get()


def local_proc_mesh(*, gpus: Optional[int] = None, hosts: int = 1) -> Future[ProcMesh]:
    return Future(
        lambda: local_proc_mesh_nonblocking(gpus=gpus, hosts=hosts),
        lambda: local_proc_mesh_blocking(gpus=gpus, hosts=hosts),
    )


_BOOTSTRAP_MAIN = "monarch._src.actor.bootstrap_main"


def _get_bootstrap_args() -> tuple[str, Optional[list[str]], dict[str, str]]:
    if IN_PAR:
        cmd = sys.argv[0]
        args = None
        env = {
            "PAR_MAIN_OVERRIDE": _BOOTSTRAP_MAIN,
        }
    else:
        cmd = sys.executable
        args = ["-m", _BOOTSTRAP_MAIN]
        env = {}

    return cmd, args, env


async def proc_mesh_nonblocking(
    *, gpus: Optional[int] = None, hosts: int = 1, env: Optional[dict[str, str]] = None
) -> ProcMesh:
    if gpus is None:
        gpus = _local_device_count()
    spec = AllocSpec(AllocConstraints(), gpus=gpus, hosts=hosts)
    env = env or {}
    cmd, args, base_env = _get_bootstrap_args()
    env.update(base_env)
    allocator = ProcessAllocator(cmd, args, env)
    alloc = await allocator.allocate(spec)
    return await ProcMesh.from_alloc(alloc)


def proc_mesh_blocking(
    *, gpus: Optional[int] = None, hosts: int = 1, env: Optional[dict[str, str]] = None
) -> ProcMesh:
    if gpus is None:
        gpus = _local_device_count()
    spec = AllocSpec(AllocConstraints(), gpus=gpus, hosts=hosts)
    env = env or {}
    cmd, args, base_env = _get_bootstrap_args()
    env.update(base_env)
    allocator = ProcessAllocator(cmd, args, env)
    alloc = allocator.allocate(spec).get()
    return ProcMesh.from_alloc(alloc).get()


def proc_mesh(
    *, gpus: Optional[int] = None, hosts: int = 1, env: Optional[dict[str, str]] = None
) -> Future[ProcMesh]:
    return Future(
        lambda: proc_mesh_nonblocking(gpus=gpus, hosts=hosts, env=env),
        lambda: proc_mesh_blocking(gpus=gpus, hosts=hosts, env=env),
    )<|MERGE_RESOLUTION|>--- conflicted
+++ resolved
@@ -91,15 +91,8 @@
         self._rsync_mesh_client: Optional[RsyncMeshClient] = None
         self._auto_reload_actor: Optional[AutoReloadActor] = None
         self._maybe_device_mesh: Optional["DeviceMesh"] = _device_mesh
-<<<<<<< HEAD
+        self._stopped = False
         if _mock_shape is None and HAS_TENSOR_ENGINE:
-=======
-        self._stopped = False
-        if _mock_shape is None and has_tensor_engine():
-            # type: ignore[21]
-            from monarch.rdma import RDMAManager  # @manual
-
->>>>>>> 05d64336
             # type: ignore[21]
             self._rdma_manager = self._spawn_blocking("rdma_manager", RDMAManager)
 
