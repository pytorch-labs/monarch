# Copyright (c) Meta Platforms, Inc. and affiliates.
# All rights reserved.
#
# This source code is licensed under the BSD-style license found in the
# LICENSE file in the root directory of this source tree.

# pyre-unsafe
import asyncio
import functools
import inspect
import logging
import os
import sys
from dataclasses import dataclass
from typing import cast, Dict, Generator, List, Tuple, Union

from monarch._rust_bindings.monarch_hyperactor.proc import ActorId
from monarch._src.actor.actor_mesh import (
    _ActorMeshRefImpl,
    Actor,
    ActorMeshRef,
    DebugContext,
    endpoint,
    MonarchContext,
)
from monarch._src.actor.pdb_wrapper import DebuggerWrite, PdbWrapper
<<<<<<< HEAD
from monarch._src.actor.sync_state import fake_sync_state
from tabulate import tabulate
=======
>>>>>>> ff899a3b


logger = logging.getLogger(__name__)

_DEBUG_MANAGER_ACTOR_NAME = "debug_manager"


async def _debugger_input(prompt=""):
    return await asyncio.to_thread(input, prompt)


def _debugger_output(msg):
    sys.stdout.write(msg)
    sys.stdout.flush()


@dataclass
class DebugSessionInfo:
    rank: int
    coords: Dict[str, int]
    hostname: str
    actor_id: ActorId
    function: str | None
    lineno: int | None


class DebugSession:
    """Represents a single session with a remote debugger."""

    def __init__(
        self, rank: int, coords: Dict[str, int], hostname: str, actor_id: ActorId
    ):
        self.rank = rank
        self.coords = coords
        self.hostname = hostname
        self.actor_id = actor_id
        self._active = False
        self._message_queue = asyncio.Queue()
        self._task = None
        self._pending_send_to_actor = asyncio.Queue()
        self._outputs_since_last_input = []
        self._function_lineno = None
        self._need_read = False

    async def _event_loop(self, line=None, suppress_output=False):
        if not suppress_output:
            # If the user had previously attached to this debug session,
            # then it would have printed various messages from the
            # message queue. When the user re-attaches, we want to
            # print out all of the output that was printed since the
            # last command sent to this session.
            for output in self._outputs_since_last_input:
                _debugger_output(output.payload.decode())

        while True:
            # When the user inputs "detach", it uses up a "read" message
            # without actually responding to the actor being debugged. We
            # can't manually reinsert the "read" message into the message queue,
            # so instead the self._need_read flag indicates there's an additional
            # "read" that we need to respond to.
            if self._need_read:
                self._need_read = False
                message = "read"
            else:
                message = await self._message_queue.get()
            if message == "detach":
                # Return to the main outer debug loop.
                break
            elif message == "read":
                break_after = False
                if line is not None:
                    break_after = True
                else:
                    line = await _debugger_input()
                if line.strip("\n") == "detach":
                    self._need_read = True
                    break
                else:
                    self._outputs_since_last_input = []
                    await self._pending_send_to_actor.put((line + "\n").encode())
                    line = None
                    if break_after:
                        break
            elif message[0] == "write":
                output = message[1]
                # If the user sees this output but then detaches from the session,
                # its useful to store all outputs since the last input so that
                # they can be printed again when the user re-attaches.
                self._outputs_since_last_input.append(output)
                if not suppress_output:
                    _debugger_output(output.payload.decode())

        if not suppress_output:
            print(
                f"Detaching from debug session for rank {self.rank} ({self.hostname})"
            )

    def get_info(self):
        function = lineno = None
        if self._function_lineno is not None:
            function, lineno = self._function_lineno
        return DebugSessionInfo(
            self.rank, self.coords, self.hostname, self.actor_id, function, lineno
        )

    async def attach(self, line=None, suppress_output=False):
        self._active = True
        if not suppress_output:
            print(f"Attached to debug session for rank {self.rank} ({self.hostname})")
        self._task = asyncio.create_task(self._event_loop(line, suppress_output))
        await self._task
        if not suppress_output:
            print(f"Detached from debug session for rank {self.rank} ({self.hostname})")
        self._active = False

    async def detach(self):
        if self._active:
            await self._message_queue.put("detach")

    async def debugger_read(self, size: int) -> DebuggerWrite:
        await self._message_queue.put("read")
        input_data = await self._pending_send_to_actor.get()
        if len(input_data) > size:
            input_data = input_data[:size]
        return DebuggerWrite(input_data, None, None)

    async def debugger_write(self, write: DebuggerWrite) -> None:
        if write.function is not None and write.lineno is not None:
            self._function_lineno = (write.function, write.lineno)
        await self._message_queue.put(("write", write))


RanksType = Union[int, List[int], range, Dict[str, Union[range, List[int], int]]]


_debug_input_parser = None


# Wrap the parser in a function so that jobs don't have to import lark
# unless they want to use the debugger.
def _get_debug_input_parser():
    global _debug_input_parser
    if _debug_input_parser is None:
        from lark import Lark

        _debug_input_parser = Lark(
            """
            rank_list: INT "," INT ("," INT)*
            start: INT?
            stop: INT?
            step: INT?
            rank_range: start ":" stop (":" step)?
            dim: CNAME "=" (rank_range | "(" rank_list ")" | INT)
            dims: dim ("," dim)*
            ranks: "ranks(" (dims | rank_range | rank_list | INT) ")"
            pdb_command: /\\w+.*/
            cast: "cast" ranks pdb_command
            help: "h" | "help"
            attach: ("a" | "attach") INT
            cont: "c" | "continue"
            quit: "q" | "quit"
            list: "l" | "list"
            command: attach | list | cast | help | cont | quit

            %import common.INT
            %import common.CNAME
            %import common.WS
            %ignore WS
            """,
            start="command",
        )
    return _debug_input_parser


_debug_input_transformer = None


# Wrap the transformer in a function so that jobs don't have to import lark
# unless they want to use the debugger.
def _get_debug_input_transformer():
    global _debug_input_transformer
    if _debug_input_transformer is None:
        from lark import Transformer
        from lark.lexer import Token

        class _IntoDebugCommandTransformer(Transformer):
            def rank_list(self, items: List[Token]) -> List[int]:
                return [int(item.value) for item in items]

            def start(self, items: List[Token]) -> int:
                if len(items) == 0:
                    return 0
                return int(items[0].value)

            def stop(self, items: List[Token]) -> int:
                if len(items) == 0:
                    return sys.maxsize
                return int(items[0].value)

            def step(self, items: List[Token]) -> int:
                if len(items) == 0:
                    return 1
                return int(items[0].value)

            def rank_range(self, items: List[int]) -> range:
                return range(*items)

            def dim(
                self, items: Tuple[Token, Union[range, List[int], Token]]
            ) -> Tuple[str, Union[range, List[int], int]]:
                if isinstance(items[1], range):
                    return (items[0].value, cast(range, items[1]))
                elif isinstance(items[1], list):
                    return (items[0].value, cast(List[int], items[1]))
                else:
                    return (items[0].value, int(cast(Token, items[1]).value))

            def dims(
                self, items: List[Tuple[str, Union[range, List[int], int]]]
            ) -> Dict[str, Union[range, List[int], int]]:
                return {dim[0]: dim[1] for dim in items}

            def ranks(self, items: List[Union[RanksType, Token]]) -> RanksType:
                if isinstance(items[0], Token):
                    return int(cast(Token, items[0]).value)
                return cast(RanksType, items[0])

            def pdb_command(self, items: List[Token]) -> str:
                return items[0].value

            def help(self, _items: List[Token]) -> "Help":
                return Help()

            def attach(self, items: List[Token]) -> "Attach":
                return Attach(int(items[0].value))

            def cont(self, _items: List[Token]) -> "Continue":
                return Continue()

            def quit(self, _items: List[Token]) -> "Quit":
                return Quit()

            def cast(self, items: Tuple[RanksType, str]) -> "Cast":
                return Cast(items[0], items[1])

            def list(self, items: List[Token]) -> "ListCommand":
                return ListCommand()

            def command(self, items: List["DebugCommand"]) -> "DebugCommand":
                return items[0]

        _debug_input_transformer = _IntoDebugCommandTransformer()
    return _debug_input_transformer


class DebugCommand:
    @staticmethod
    def parse(line: str) -> Union["DebugCommand", None]:
        try:
            tree = _get_debug_input_parser().parse(line)
            return _get_debug_input_transformer().transform(tree)
        except Exception as e:
            print(f"Error parsing input: {e}")
            return None


@dataclass
class Attach(DebugCommand):
    rank: int


@dataclass
class ListCommand(DebugCommand):
    pass


@dataclass
class Quit(DebugCommand):
    pass


@dataclass
class Help(DebugCommand):
    pass


@dataclass
class Continue(DebugCommand):
    pass


@dataclass
class Cast(DebugCommand):
    ranks: RanksType
    command: str


class DebugClient(Actor):
    """
    Single actor for both remote debuggers and users to talk to.

    Handles multiple sessions simultanesouly
    """

    def __init__(self) -> None:
        self.sessions = {}  # rank -> DebugSession

    @endpoint
    async def wait_pending_session(self):
        while len(self.sessions) == 0:
            await asyncio.sleep(1)

    @endpoint
    async def list(self) -> List[Tuple[int, Dict[str, int], str, ActorId, str, int]]:
        session_info = []
        for _, session in self.sessions.items():
            info = session.get_info()
            session_info.append(
                (
                    info.rank,
                    info.coords,
                    info.hostname,
                    info.actor_id,
                    info.function,
                    info.lineno,
                )
            )
        table_info = sorted(session_info, key=lambda r: r[0])

        from tabulate import tabulate

        print(
            tabulate(
                table_info,
                headers=[
                    "Rank",
                    "Coords",
                    "Hostname",
                    "Actor ID",
                    "Function",
                    "Line No.",
                ],
                tablefmt="grid",
            )
        )
        return table_info

    @endpoint
    async def enter(self) -> None:
        await asyncio.sleep(0.5)
        logger.info("Remote breakpoint hit. Entering monarch debugger...")
        print("\n\n************************ MONARCH DEBUGGER ************************")
        print("Enter 'help' for a list of commands.")
        print("Enter 'list' to show all active breakpoints.\n")

        while True:
            try:
                user_input = await _debugger_input("monarch_dbg> ")
                command = DebugCommand.parse(user_input)
                if isinstance(command, Help):
                    print("monarch_dbg commands:")
                    print("\tattach <rank> - attach to a debug session")
                    print("\tlist - list all debug sessions")
                    print("\tquit - exit the debugger, leaving all sessions in place")
                    print(
                        "\tcast ranks(...) <command> - send a command to a set of ranks.\n"
                        "\t\tThe value inside ranks(...) can be a single rank (ranks(1)),\n"
                        "\t\ta list of ranks (ranks(1,4,6)), a range of ranks (ranks(start?:stop?:step?)),\n"
                        "\t\tor a dict of dimensions (ranks(dim1=1:5:2,dim2=3, dim4=(3,6)))."
                    )
                    print(
                        "\tcontinue - tell all ranks to continue execution, then exit the debugger"
                    )
                    print("\thelp - print this help message")
                elif isinstance(command, Attach):
                    if command.rank not in self.sessions:
                        print(f"No debug session for rank {command.rank}")
                    else:
                        await self.sessions[command.rank].attach()
                elif isinstance(command, ListCommand):
                    # pyre-ignore
                    await self.list._method(self)
                elif isinstance(command, Continue):
                    # Clear all breakpoints and make sure all ranks have
                    # exited their debug sessions. If we sent "quit", it
                    # would raise BdbQuit, crashing the process, which
                    # probably isn't what we want.
                    await self._cast_input_and_wait("clear")
                    while len(self.sessions) > 0:
                        await self._cast_input_and_wait("c")
                    return
                elif isinstance(command, Quit):
                    return
                elif isinstance(command, Cast):
                    await self._cast_input_and_wait(command.command, command.ranks)
            except Exception as e:
                print(f"Error processing command: {e}")

    async def _cast_input_and_wait(
        self,
        command: str,
        ranks: RanksType | None = None,
    ) -> None:
        if ranks is None:
            ranks = self.sessions.keys()
        elif isinstance(ranks, dict):
            ranks = self._iter_ranks_dict(ranks)
        elif isinstance(ranks, range):
            ranks = self._iter_ranks_range(ranks)
        elif isinstance(ranks, int):
            ranks = [ranks]
        tasks = []
        for rank in ranks:
            if rank in self.sessions:
                tasks.append(
                    self.sessions[rank].attach(
                        command,
                        suppress_output=True,
                    )
                )
            else:
                print(f"No debug session for rank {rank}")
        await asyncio.gather(*tasks)

    def _iter_ranks_dict(
        self, dims: Dict[str, Union[range, List[int], int]]
    ) -> Generator[int, None, None]:
        for rank, session in self.sessions.items():
            include_rank = True
            for dim, ranks in dims.items():
                if dim not in session.coords:
                    include_rank = False
                    break
                elif (
                    isinstance(ranks, range) or isinstance(ranks, list)
                ) and session.coords[dim] not in ranks:
                    include_rank = False
                    break
                elif isinstance(ranks, int) and session.coords[dim] != ranks:
                    include_rank = False
                    break
            if include_rank:
                yield rank

    def _iter_ranks_range(self, rng: range) -> Generator[int, None, None]:
        for rank in self.sessions.keys():
            if rank in rng:
                yield rank

    ##########################################################################
    # Debugger APIs
    #
    # These endpoints are called by the remote debuggers to establish sessions
    # and communicate with them.
    @endpoint
    async def debugger_session_start(
        self, rank: int, coords: Dict[str, int], hostname: str, actor_id: ActorId
    ) -> None:
        # Create a session if it doesn't exist
        if rank not in self.sessions:
            self.sessions[rank] = DebugSession(rank, coords, hostname, actor_id)

    @endpoint
    async def debugger_session_end(self, rank: int) -> None:
        """Detach from the current debug session."""
        session = self.sessions.pop(rank)
        await session.detach()

    @endpoint
    async def debugger_read(self, rank: int, size: int) -> DebuggerWrite | str:
        """Read from the debug session for the given rank."""
        session = self.sessions[rank]

        return await session.debugger_read(size)

    @endpoint
    async def debugger_write(self, rank: int, write: DebuggerWrite) -> None:
        """Write to the debug session for the given rank."""
        session = self.sessions[rank]
        await session.debugger_write(write)


class DebugManager(Actor):
    @staticmethod
    @functools.cache
    def ref() -> "DebugManager":
        ctx = MonarchContext.get()
        return cast(
            DebugManager,
            ActorMeshRef(
                DebugManager,
                _ActorMeshRefImpl.from_actor_id(
                    ctx.mailbox,
                    ActorId.from_string(
                        f"{ctx.proc_id}.{_DEBUG_MANAGER_ACTOR_NAME}[0]"
                    ),
                ),
                ctx.mailbox,
            ),
        )

    def __init__(self, debug_client: DebugClient) -> None:
        self._debug_client = debug_client

    # pyre-ignore
    @endpoint
    def get_debug_client(self) -> DebugClient:
        return self._debug_client


def remote_breakpointhook():
    frame = inspect.currentframe()
    assert frame is not None
    frame = frame.f_back
    assert frame is not None
    file = frame.f_code.co_filename
    line = frame.f_lineno
    module = frame.f_globals.get("__name__", "__main__")
    if module == "__main__" and not os.path.exists(file):
        raise NotImplementedError(
            f"Remote debugging not supported for breakpoint at {file}:{line} because "
            f"it is defined inside __main__, and the file does not exist on the host. "
            "In this case, cloudpickle serialization does not interact nicely with pdb. "
            "To debug your code, move it out of __main__ and into a module that "
            "exists on both your client and worker processes."
        )

    with fake_sync_state():
        manager = DebugManager.ref().get_debug_client.call_one().get()
    ctx = MonarchContext.get()
    pdb_wrapper = PdbWrapper(
        ctx.point.rank,
        ctx.point.shape.coordinates(ctx.point.rank),
        ctx.mailbox.actor_id,
        manager,
    )
    DebugContext.set(DebugContext(pdb_wrapper))
    pdb_wrapper.set_trace(frame)<|MERGE_RESOLUTION|>--- conflicted
+++ resolved
@@ -24,11 +24,7 @@
     MonarchContext,
 )
 from monarch._src.actor.pdb_wrapper import DebuggerWrite, PdbWrapper
-<<<<<<< HEAD
 from monarch._src.actor.sync_state import fake_sync_state
-from tabulate import tabulate
-=======
->>>>>>> ff899a3b
 
 
 logger = logging.getLogger(__name__)
